--- conflicted
+++ resolved
@@ -10,11 +10,7 @@
             "type": "object",
             "fa_icon": "fas fa-coins",
             "description": "Define where the pipeline should find input data and save output data.",
-<<<<<<< HEAD
-            "required": ["input", "outdir"],
-=======
             "required": ["input", "outdir", "colabfold_db"],
->>>>>>> b96bbe61
             "properties": {
                 "input": {
                     "type": "string",
@@ -98,11 +94,7 @@
             "properties": {
                 "colabfold_db": {
                     "type": "string",
-<<<<<<< HEAD
-                    "description": "Specifies the PARAMS path used by 'colabfold' mode"
-=======
                     "description": "Specifies the PARAMS and DB path used by 'colabfold'  mode"
->>>>>>> b96bbe61
                 },
                 "model_type": {
                     "type": "string",
