--- conflicted
+++ resolved
@@ -68,18 +68,8 @@
                 },
                 "alphafold2_db": {
                     "type": "string",
-<<<<<<< HEAD
                     "description": "Specifies the DB and PARAMS path used by 'AlphaFold2' mode",
                     "fa_icon": "fas fa-database"
-=======
-                    "format": "file-path",
-                    "exists": true,
-                    "mimetype": "text/plain",
-                    "pattern": "^\\S+\\.fn?a(sta)?(\\.gz)?$",
-                    "description": "Path to FASTA genome file.",
-                    "help_text": "This parameter is *mandatory* if `--genome` is not specified. If you don't have a BWA index available this will be generated for you automatically. Combine with `--save_reference` to save BWA index for future runs.",
-                    "fa_icon": "far fa-file-code"
->>>>>>> fb295463
                 },
                 "full_dbs": {
                     "type": "boolean",
