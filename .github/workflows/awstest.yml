--- conflicted
+++ resolved
@@ -13,10 +13,6 @@
       # Launch workflow using Tower CLI tool action
       - name: Launch workflow via tower
         uses: nf-core/tower-action@v3
-<<<<<<< HEAD
-
-=======
->>>>>>> b99bb7e7
         with:
           workspace_id: ${{ secrets.TOWER_WORKSPACE_ID }}
           access_token: ${{ secrets.TOWER_ACCESS_TOKEN }}
