name: nf-core linting comment
# This workflow is triggered after the linting action is complete
# It posts an automated comment to the PR, even if the PR is coming from a fork

on:
  workflow_run:
    workflows: ["nf-core linting"]

jobs:
  test:
    runs-on: ubuntu-latest
    steps:
      - name: Download lint results
        uses: dawidd6/action-download-artifact@v2
        with:
          workflow: linting.yml
          workflow_conclusion: completed

      - name: Get PR number
        id: pr_number
        run: echo "::set-output name=pr_number::$(cat linting-logs/PR_number.txt)"

      - name: Post PR comment
        uses: marocchino/sticky-pull-request-comment@v2
        with:
          GITHUB_TOKEN: ${{ secrets.GITHUB_TOKEN }}
          number: ${{ steps.pr_number.outputs.pr_number }}
<<<<<<< HEAD
          path: linting-logs/lint_results.md
=======
          path: linting-logs/lint_results.md
#
>>>>>>> b99bb7e7
<|MERGE_RESOLUTION|>--- conflicted
+++ resolved
@@ -25,9 +25,4 @@
         with:
           GITHUB_TOKEN: ${{ secrets.GITHUB_TOKEN }}
           number: ${{ steps.pr_number.outputs.pr_number }}
-<<<<<<< HEAD
           path: linting-logs/lint_results.md
-=======
-          path: linting-logs/lint_results.md
-#
->>>>>>> b99bb7e7
