--- conflicted
+++ resolved
@@ -77,10 +77,4 @@
           path: |
             lint_log.txt
             lint_results.md
-<<<<<<< HEAD
             PR_number.txt
-=======
-            PR_number.txt
-
-#
->>>>>>> b99bb7e7
