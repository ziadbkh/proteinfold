--- conflicted
+++ resolved
@@ -28,14 +28,7 @@
           ]
     steps:
       - name: Launch workflow via tower
-<<<<<<< HEAD
-        uses: seqeralabs/action-tower-launch@v1
-=======
         uses: seqeralabs/action-tower-launch@v2
-        # TODO nf-core: You can customise AWS full pipeline tests as required
-        # Add full size test data (but still relatively small datasets for few samples)
-        # on the `test_full.config` test runs with only one set of parameters
->>>>>>> fb295463
         with:
           workspace_id: ${{ secrets.TOWER_WORKSPACE_ID }}
           access_token: ${{ secrets.TOWER_ACCESS_TOKEN }}
@@ -44,17 +37,10 @@
           workdir: s3://${{ secrets.AWS_S3_BUCKET }}/work/proteinfold/work-${{ github.sha }}
           parameters: |
             {
-<<<<<<< HEAD
+              "hook_url": "${{ secrets.MEGATESTS_ALERTS_SLACK_HOOK_URL }}",
               "outdir": "s3://${{ secrets.AWS_S3_BUCKET }}/proteinfold/results-${{ github.sha }}/mode_${{ matrix.mode }}"
             }
           profiles: test_full_${{ matrix.mode }},aws_tower
-=======
-              "hook_url": "${{ secrets.MEGATESTS_ALERTS_SLACK_HOOK_URL }}",
-              "outdir": "s3://${{ secrets.AWS_S3_BUCKET }}/proteinfold/results-${{ github.sha }}"
-            }
-          profiles: test_full
-
->>>>>>> fb295463
       - uses: actions/upload-artifact@v3
         with:
           name: Tower debug log file
