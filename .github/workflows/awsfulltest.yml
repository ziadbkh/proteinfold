name: nf-core AWS full size tests
# This workflow is triggered on published releases.
# It can be additionally triggered manually with GitHub actions workflow dispatch button.
# It runs the -profile 'test_full' on AWS batch

on:
  release:
    types: [published]
  workflow_dispatch:
jobs:
  run-tower:
    name: Run AWS AlphaFold2 full monomer tests
    if: github.repository == 'nf-core/proteinfold'
    runs-on: ubuntu-latest
    # Do a full-scale run on each of the mode
    strategy:
      matrix:
        mode:
          [
            "_alphafold2_standard",
            "_alphafold2_split",
            "_alphafold2_multimer",
            "_colabfold_local",
            "_colabfold_webserver",
            "_colabfold_multimer",
            "_esmfold",
            "_esmfold_multimer",
          ]
    steps:
      - name: Launch workflow via tower
        uses: seqeralabs/action-tower-launch@v2
        with:
          workspace_id: ${{ secrets.TOWER_WORKSPACE_ID }}
          access_token: ${{ secrets.TOWER_ACCESS_TOKEN }}
          compute_env: ${{ secrets.TOWER_COMPUTE_ENV }}
          revision: ${{ github.sha }}
          workdir: s3://${{ secrets.AWS_S3_BUCKET }}/work/proteinfold/work-${{ github.sha }}
          parameters: |
            {
              "hook_url": "${{ secrets.MEGATESTS_ALERTS_SLACK_HOOK_URL }}",
              "outdir": "s3://${{ secrets.AWS_S3_BUCKET }}/proteinfold/results-${{ github.sha }}/mode_${{ matrix.mode }}"
            }
<<<<<<< HEAD
          profiles: test_full_${{ matrix.mode }},aws_tower
      - uses: actions/upload-artifact@v3
=======
          profiles: test_full

      - uses: actions/upload-artifact@v4
>>>>>>> ccde84d3
        with:
          name: Tower debug log file
          path: |
            tower_action_*.log
            tower_action_*.json<|MERGE_RESOLUTION|>--- conflicted
+++ resolved
@@ -40,14 +40,8 @@
               "hook_url": "${{ secrets.MEGATESTS_ALERTS_SLACK_HOOK_URL }}",
               "outdir": "s3://${{ secrets.AWS_S3_BUCKET }}/proteinfold/results-${{ github.sha }}/mode_${{ matrix.mode }}"
             }
-<<<<<<< HEAD
           profiles: test_full_${{ matrix.mode }},aws_tower
-      - uses: actions/upload-artifact@v3
-=======
-          profiles: test_full
-
       - uses: actions/upload-artifact@v4
->>>>>>> ccde84d3
         with:
           name: Tower debug log file
           path: |
