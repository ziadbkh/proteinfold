/*
~~~~~~~~~~~~~~~~~~~~~~~~~~~~~~~~~~~~~~~~~~~~~~~~~~~~~~~~~~~~~~~~~~~~~~~~~~~~~~~~~~~~~~~~
    nf-core/proteinfold Nextflow config file
~~~~~~~~~~~~~~~~~~~~~~~~~~~~~~~~~~~~~~~~~~~~~~~~~~~~~~~~~~~~~~~~~~~~~~~~~~~~~~~~~~~~~~~~
    Default config options for all compute environments
----------------------------------------------------------------------------------------
*/

// Global default params, used in configs
params {

    // Input options
    input                      = null
    mode                       = 'AF2' // {AF2, colabfold_webserver, colabfold_local}
    use_gpu                     = false
    skip_download               = true


<<<<<<< HEAD
    // References
    genome                     = null
    igenomes_base              = 's3://ngi-igenomes/igenomes'
    igenomes_ignore            = false
=======

    // AF2 specific
    max_template_date          = "2020-05-14"
    full_dbs                   = true // true full_dbs, false reduced_dbs
    model_preset               = "monomer" // for AF2 {monomer (default), monomer_casp14, monomer_ptm, multimer}
    // TODO substitute when the db is made available on s3
    af2_db                         = "/nfs/users/cn/abaltzis/db/alphafold" // PATH TO DBs AND PARAMS
    standard_af2              = false

    // colabfold specific
    model_type                 = "AlphaFold2-ptm" // {AlphaFold2-ptm,AlphaFold2-multimer-v1,AlphaFold2-multimer-v2}
    num_recycle                = 3
    use_amber                   = true
    colabfold_db             = "/nfs/users/cn/abaltzis/db/colabfold"
    db_load_mode                = 0
    host_url                    = null

>>>>>>> d54472bb
    // MultiQC options
    multiqc_config             = null
    multiqc_title              = null
    max_multiqc_email_size     = '25.MB'

    // Boilerplate options
    outdir                     = null
    tracedir                   = "${params.outdir}/pipeline_info"
    publish_dir_mode           = 'copy'
    email                      = null
    email_on_fail              = null
    plaintext_email            = false
    monochrome_logs            = false
    help                       = false
    validate_params            = true
    show_hidden_params         = false
    schema_ignore_params       = 'genomes'
    enable_conda               = false


    // Config options
    custom_config_version      = 'master'
    custom_config_base         = "https://raw.githubusercontent.com/nf-core/configs/${params.custom_config_version}"
    config_profile_description = null
    config_profile_contact     = null
    config_profile_url         = null
    config_profile_name        = null


    // Max resource options
    // Defaults only, expecting to be overwritten
    max_memory                 = '128.GB'
    max_cpus                   = 16
    max_time                   = '240.h'

}

// Load base.config by default for all pipelines
includeConfig 'conf/base.config'

// Load nf-core custom profiles from different Institutions
try {
    includeConfig "${params.custom_config_base}/nfcore_custom.config"
} catch (Exception e) {
    System.err.println("WARNING: Could not load nf-core/config profiles: ${params.custom_config_base}/nfcore_custom.config")
}

// Load nf-core/proteinfold custom profiles from different institutions.
// Warning: Uncomment only if a pipeline-specific instititutional config already exists on nf-core/configs!
// try {
//   includeConfig "${params.custom_config_base}/pipeline/proteinfold.config"
// } catch (Exception e) {
//   System.err.println("WARNING: Could not load nf-core/config/proteinfold profiles: ${params.custom_config_base}/pipeline/proteinfold.config")
// }



profiles {
    debug { process.beforeScript = 'echo $HOSTNAME' }
    conda {
        params.enable_conda    = true
        docker.enabled         = false
        singularity.enabled    = false
        podman.enabled         = false
        shifter.enabled        = false
        charliecloud.enabled   = false
    }
    mamba {
        params.enable_conda    = true
        conda.useMamba         = true
        docker.enabled         = false
        singularity.enabled    = false
        podman.enabled         = false
        shifter.enabled        = false
        charliecloud.enabled   = false
    }
    docker {
        docker.enabled         = true
        docker.userEmulation   = true
        singularity.enabled    = false
        podman.enabled         = false
        shifter.enabled        = false
        charliecloud.enabled   = false
    }
    singularity {
        singularity.enabled    = true
        singularity.autoMounts = true

        // TODO: modify this, if the
        if(params.mode == "AF2") {
            singularity.runOptions = "--nv"
        }
        else if(params.mode == "colabfold_webserver" || params.mode == "colabfold_local") {
            singularity.runOptions = "--nv"
        }
        docker.enabled         = false
        podman.enabled         = false
        shifter.enabled        = false
        charliecloud.enabled   = false
    }
    podman {
        podman.enabled         = true
        docker.enabled         = false
        singularity.enabled    = false
        shifter.enabled        = false
        charliecloud.enabled   = false
    }
    shifter {
        shifter.enabled        = true
        docker.enabled         = false
        singularity.enabled    = false
        podman.enabled         = false
        charliecloud.enabled   = false
    }
    charliecloud {
        charliecloud.enabled   = true
        docker.enabled         = false
        singularity.enabled    = false
        podman.enabled         = false
        shifter.enabled        = false
    }
<<<<<<< HEAD
    gitpod {
        executor.name          = 'local'
        executor.cpus          = 16
        executor.memory        = 60.GB
    }
    test      { includeConfig 'conf/test.config'      }
    test_full { includeConfig 'conf/test_full.config' }
}


// Load igenomes.config if required
if (!params.igenomes_ignore) {
    includeConfig 'conf/igenomes.config'
} else {
    params.genomes = [:]
=======
    test           { includeConfig 'conf/test.config'           }
    test_af2           { includeConfig 'conf/test_af2.config'           }
    test_colabfold_local { includeConfig 'conf/test_colabfold_local.config' }
    test_colabfold_webserver { includeConfig 'conf/test_colabfold_webserver.config' }
    test_full      { includeConfig 'conf/test_full.config'      }
    crg_gpu        { includeConfig 'conf/crg.config'            }
    crg_cpu        { includeConfig 'conf/crg.config'            }
>>>>>>> d54472bb
}


// Export these variables to prevent local Python/R libraries from conflicting with those in the container
// The JULIA depot path has been adjusted to a fixed path `/usr/local/share/julia` that needs to be used for packages in the container.
// See https://apeltzer.github.io/post/03-julia-lang-nextflow/ for details on that. Once we have a common agreement on where to keep Julia packages, this is adjustable.

env {
    PYTHONNOUSERSITE = 1
    R_PROFILE_USER   = "/.Rprofile"
    R_ENVIRON_USER   = "/.Renviron"
    JULIA_DEPOT_PATH = "/usr/local/share/julia"
}

// Capture exit codes from upstream processes when piping
process.shell = ['/bin/bash', '-euo', 'pipefail']

def trace_timestamp = new java.util.Date().format( 'yyyy-MM-dd_HH-mm-ss')
timeline {
    enabled = true
    file    = "${params.tracedir}/execution_timeline_${trace_timestamp}.html"
}
report {
    enabled = true
    file    = "${params.tracedir}/execution_report_${trace_timestamp}.html"
}
trace {
    enabled = true
    file    = "${params.tracedir}/execution_trace_${trace_timestamp}.txt"
}
dag {
    enabled = true
    file    = "${params.tracedir}/pipeline_dag_${trace_timestamp}.html"
}

manifest {
    name            = 'nf-core/proteinfold'
    author          = 'Athanasios Baltzis, Jose Espinosa-Carrasco, Harshil Patel'
    homePage        = 'https://github.com/nf-core/proteinfold'
    description     = 'Protein 3D structure prediction pipeline'
    mainScript      = 'main.nf'
    nextflowVersion = '!>=21.10.3'
    version         = '1.0dev'
}

// Load modules.config for DSL2 module specific options
includeConfig 'conf/modules.config'

// Function to ensure that resource requirements don't go beyond
// a maximum limit
def check_max(obj, type) {
    if (type == 'memory') {
        try {
            if (obj.compareTo(params.max_memory as nextflow.util.MemoryUnit) == 1)
                return params.max_memory as nextflow.util.MemoryUnit
            else
                return obj
        } catch (all) {
            println "   ### ERROR ###   Max memory '${params.max_memory}' is not valid! Using default value: $obj"
            return obj
        }
    } else if (type == 'time') {
        try {
            if (obj.compareTo(params.max_time as nextflow.util.Duration) == 1)
                return params.max_time as nextflow.util.Duration
            else
                return obj
        } catch (all) {
            println "   ### ERROR ###   Max time '${params.max_time}' is not valid! Using default value: $obj"
            return obj
        }
    } else if (type == 'cpus') {
        try {
            return Math.min( obj, params.max_cpus as int )
        } catch (all) {
            println "   ### ERROR ###   Max cpus '${params.max_cpus}' is not valid! Using default value: $obj"
            return obj
        }
    }
}<|MERGE_RESOLUTION|>--- conflicted
+++ resolved
@@ -16,12 +16,6 @@
     skip_download               = true
 
 
-<<<<<<< HEAD
-    // References
-    genome                     = null
-    igenomes_base              = 's3://ngi-igenomes/igenomes'
-    igenomes_ignore            = false
-=======
 
     // AF2 specific
     max_template_date          = "2020-05-14"
@@ -39,7 +33,6 @@
     db_load_mode                = 0
     host_url                    = null
 
->>>>>>> d54472bb
     // MultiQC options
     multiqc_config             = null
     multiqc_title              = null
@@ -161,7 +154,6 @@
         podman.enabled         = false
         shifter.enabled        = false
     }
-<<<<<<< HEAD
     gitpod {
         executor.name          = 'local'
         executor.cpus          = 16
@@ -169,23 +161,11 @@
     }
     test      { includeConfig 'conf/test.config'      }
     test_full { includeConfig 'conf/test_full.config' }
-}
-
-
-// Load igenomes.config if required
-if (!params.igenomes_ignore) {
-    includeConfig 'conf/igenomes.config'
-} else {
-    params.genomes = [:]
-=======
-    test           { includeConfig 'conf/test.config'           }
     test_af2           { includeConfig 'conf/test_af2.config'           }
     test_colabfold_local { includeConfig 'conf/test_colabfold_local.config' }
     test_colabfold_webserver { includeConfig 'conf/test_colabfold_webserver.config' }
-    test_full      { includeConfig 'conf/test_full.config'      }
     crg_gpu        { includeConfig 'conf/crg.config'            }
     crg_cpu        { includeConfig 'conf/crg.config'            }
->>>>>>> d54472bb
 }
 
 
