--- conflicted
+++ resolved
@@ -10,7 +10,6 @@
 params {
 
     // Input options
-<<<<<<< HEAD
     input                       = null
     mode                        = 'alphafold2' // {alphafold2, colabfold, esmfold}
     use_gpu                     = false
@@ -87,11 +86,6 @@
     // Process skipping options
     skip_multiqc               = false
     skip_visualisation         = false
-=======
-    input                      = null
-
-    
->>>>>>> 027f32cc
 
     // MultiQC options
     multiqc_config              = null
@@ -125,10 +119,7 @@
 
     // Schema validation default options
     validate_params            = true
-<<<<<<< HEAD
-
-=======
->>>>>>> 027f32cc
+
 }
 
 // Load base.config by default for all pipelines
@@ -264,13 +255,8 @@
 includeConfig !System.getenv('NXF_OFFLINE') && params.custom_config_base ? "${params.custom_config_base}/nfcore_custom.config" : "/dev/null"
 
 // Load nf-core/proteinfold custom profiles from different institutions.
-<<<<<<< HEAD
 includeConfig !System.getenv('NXF_OFFLINE') && params.custom_config_base ? "${params.custom_config_base}/pipeline/proteinfold.config" : "/dev/null"
-=======
-// TODO nf-core: Optionally, you can add a pipeline-specific nf-core config at https://github.com/nf-core/configs
-// includeConfig !System.getenv('NXF_OFFLINE') && params.custom_config_base ? "${params.custom_config_base}/pipeline/proteinfold.config" : "/dev/null"
-
->>>>>>> 027f32cc
+
 // Set default registry for Apptainer, Docker, Podman, Charliecloud and Singularity independent of -profile
 // Will not be used unless Apptainer / Docker / Podman / Charliecloud / Singularity are enabled
 // Set to your registry if you have a mirror of containers
@@ -280,11 +266,6 @@
 singularity.registry  = 'quay.io'
 charliecloud.registry = 'quay.io'
 
-<<<<<<< HEAD
-=======
-
-
->>>>>>> 027f32cc
 // Export these variables to prevent local Python/R libraries from conflicting with those in the container
 // The JULIA depot path has been adjusted to a fixed path `/usr/local/share/julia` that needs to be used for packages in the container.
 // See https://apeltzer.github.io/post/03-julia-lang-nextflow/ for details on that. Once we have a common agreement on where to keep Julia packages, this is adjustable.
@@ -335,11 +316,7 @@
     mainScript      = 'main.nf'
     nextflowVersion = '!>=24.04.2'
     version         = '1.2.0dev'
-<<<<<<< HEAD
     doi             = '10.5281/zenodo.7629996'
-=======
-    doi             = ''
->>>>>>> 027f32cc
 }
 
 // Nextflow plugins
@@ -379,7 +356,6 @@
 }
 
 // Load modules.config for DSL2 module specific options
-<<<<<<< HEAD
 includeConfig 'conf/modules.config'
 
 // Load modules config for pipeline specific modes
@@ -394,7 +370,4 @@
 }
 
 // Load links to DBs and parameters
-includeConfig 'conf/dbs.config'
-=======
-includeConfig 'conf/modules.config'
->>>>>>> 027f32cc
+includeConfig 'conf/dbs.config'