--- conflicted
+++ resolved
@@ -21,26 +21,16 @@
     max_template_date          = "2020-05-14"
     full_dbs                   = true // true full_dbs, false reduced_dbs
     model_preset               = "monomer" // for AF2 {monomer (default), monomer_casp14, monomer_ptm, multimer}
-<<<<<<< HEAD
-    // PATH TO DBs AND PARAMS
-    db                         = null
-=======
     // TODO substitute when the db is made available on s3
     af2_db                         = "/nfs/users/cn/abaltzis/db/alphafold" // PATH TO DBs AND PARAMS
->>>>>>> b96bbe61
 
     // colabfold specific
     model_type                 = "AlphaFold2-ptm" // {AlphaFold2-ptm,AlphaFold2-multimer-v1,AlphaFold2-multimer-v2}
     num_recycle                = 3
-<<<<<<< HEAD
-    use_amber                  = true
-    colabfold_params           = "/nfs/users/cn/abaltzis/db/alphafold"
-=======
     use_amber                   = true
     colabfold_db             = "/nfs/users/cn/abaltzis/db/colabfold"
     db_load_mode                = 0
     host_url                    = null
->>>>>>> b96bbe61
 
     // MultiQC options
     multiqc_config             = null
