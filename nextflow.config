--- conflicted
+++ resolved
@@ -151,11 +151,8 @@
         docker.enabled         = true
         docker.registry        = 'quay.io'
         docker.userEmulation   = true
-<<<<<<< HEAD
         if (params.use_gpu) { docker.runOptions = '--gpus all' }
-=======
-        conda.enabled          = false
->>>>>>> b58dbd2d
+        conda.enabled          = false
         singularity.enabled    = false
         podman.enabled         = false
         shifter.enabled        = false
@@ -172,11 +169,8 @@
     singularity {
         singularity.enabled    = true
         singularity.autoMounts = true
-<<<<<<< HEAD
         if (params.use_gpu) { singularity.runOptions = '--nv' }
-=======
-        conda.enabled          = false
->>>>>>> b58dbd2d
+        conda.enabled          = false
         docker.enabled         = false
         podman.enabled         = false
         shifter.enabled        = false
@@ -277,13 +271,8 @@
     description     = """Protein 3D structure prediction pipeline"""
     mainScript      = 'main.nf'
     nextflowVersion = '!>=22.10.1'
-<<<<<<< HEAD
-    version = '1.1.0dev'
+    version         = '1.1.0dev'
     doi             = '10.5281/zenodo.7629996'
-=======
-    version         = '1.1.0dev'
-    doi             = ''
->>>>>>> b58dbd2d
 }
 
 // Load modules.config for DSL2 module specific options
