/*
~~~~~~~~~~~~~~~~~~~~~~~~~~~~~~~~~~~~~~~~~~~~~~~~~~~~~~~~~~~~~~~~~~~~~~~~~~~~~~~~~~~~~~~~
    nf-core/proteinfold Nextflow config file
~~~~~~~~~~~~~~~~~~~~~~~~~~~~~~~~~~~~~~~~~~~~~~~~~~~~~~~~~~~~~~~~~~~~~~~~~~~~~~~~~~~~~~~~
    Default config options for all compute environments
----------------------------------------------------------------------------------------
*/

// Global default params, used in configs
params {

    // Input options
<<<<<<< HEAD
    input                       = null
    mode                        = 'alphafold2' // {alphafold2, colabfold, esmfold}
    use_gpu                     = false

    // Alphafold2 parameters
    alphafold2_mode             = "standard"
    max_template_date           = "2020-05-14"
    full_dbs                    = false // true full_dbs, false reduced_dbs
    alphafold2_model_preset     = "monomer" // for AF2 {monomer (default), monomer_casp14, monomer_ptm, multimer}
    alphafold2_db               = null

    // Alphafold2 links
    bfd_link                 = null
    small_bfd_link           = null
    alphafold2_params_link   = null
    mgnify_link              = null
    pdb70_link               = null
    pdb_mmcif_link           = null
    pdb_obsolete_link        = null
    uniref30_alphafold2_link = null
    uniref90_link            = null
    pdb_seqres_link          = null
    uniprot_sprot_link       = null
    uniprot_trembl_link      = null

    // Alphafold2 paths
    bfd_path                    = null
    small_bfd_path              = null
    alphafold2_params_path      = null
    mgnify_path                 = null
    pdb70_path                  = null
    pdb_mmcif_path              = null
    uniref30_alphafold2_path    = null
    uniref90_path               = null
    pdb_seqres_path             = null
    uniprot_path                = null

    // Colabfold parameters
    colabfold_server            = "webserver"
    colabfold_model_preset      = "alphafold2_ptm" // {'auto', 'alphafold2', 'alphafold2_ptm', 'alphafold2_multimer_v1', 'alphafold2_multimer_v2', 'alphafold2_multimer_v3'}
    num_recycles_colabfold      = 3
    use_amber                   = true
    colabfold_db                = null
    db_load_mode                = 0
    host_url                    = null
    use_templates               = true
    create_colabfold_index      = false

    // Colabfold links
    colabfold_db_link           = null
    uniref30_colabfold_link     = null

    // Colabfold paths
    colabfold_db_path           = null
    uniref30_colabfold_path     = null

    // Esmfold parameters
    esmfold_db                  = null
    esmfold_model_preset        = "monomer"
    num_recycles_esmfold        = 4

    // Esmfold links
    esmfold_3B_v1                           = null
    esm2_t36_3B_UR50D                       = null
    esm2_t36_3B_UR50D_contact_regression    = null

    // Esmfold paths
    esmfold_params_path         = null

    // Process skipping options
    skip_multiqc               = false
    skip_visualisation         = false

=======
    input                      = null
    // References
    genome                     = null
    igenomes_base              = 's3://ngi-igenomes/igenomes/'
    igenomes_ignore            = false
>>>>>>> 23cea79e
    // MultiQC options
    multiqc_config              = null
    multiqc_title               = null
    multiqc_logo                = null
    max_multiqc_email_size      = '25.MB'
    multiqc_methods_description = null

    // Boilerplate options
    outdir                       = null
    publish_dir_mode             = 'copy'
    email                        = null
    email_on_fail                = null
    plaintext_email              = false
    monochrome_logs              = false
    hook_url                     = null
    help                         = false
    help_full                    = false
    show_hidden                  = false
    version                      = false
    pipelines_testdata_base_path = 'https://raw.githubusercontent.com/nf-core/test-datasets/'
    // Config options
    config_profile_name        = null
    config_profile_description = null

    custom_config_version      = 'master'
    custom_config_base         = "https://raw.githubusercontent.com/nf-core/configs/${params.custom_config_version}"
    config_profile_contact     = null
    config_profile_url         = null
<<<<<<< HEAD

    // Max resource options
    // Defaults only, expecting to be overwritten
    max_memory                  = '128.GB'
    max_cpus                    = 16
    max_time                    = '240.h'

    // Schema validation default options
    validationFailUnrecognisedParams = false
    validationLenientMode            = false
    validationSchemaIgnoreParams     = ''
    validationShowHiddenParams       = false
    validate_params                  = true

=======
    // Schema validation default options
    validate_params            = true
    
>>>>>>> 23cea79e
}

// Load base.config by default for all pipelines
includeConfig 'conf/base.config'

profiles {
    debug {
        dumpHashes              = true
        process.beforeScript    = 'echo $HOSTNAME'
        cleanup                 = false
        nextflow.enable.configProcessNamesValidation = true
    }
    conda {
        conda.enabled           = true
        docker.enabled          = false
        singularity.enabled     = false
        podman.enabled          = false
        shifter.enabled         = false
        charliecloud.enabled    = false
        conda.channels          = ['conda-forge', 'bioconda']
        apptainer.enabled       = false
    }
    mamba {
        conda.enabled           = true
        conda.useMamba          = true
        docker.enabled          = false
        singularity.enabled     = false
        podman.enabled          = false
        shifter.enabled         = false
        charliecloud.enabled    = false
        apptainer.enabled       = false
    }
    docker {
        docker.enabled         = true
        docker.userEmulation   = true
        if (params.use_gpu) {
            docker.runOptions = '--gpus all'
        } else {
            docker.runOptions      = '-u $(id -u):$(id -g)'
        }
        conda.enabled          = false
        singularity.enabled    = false
        podman.enabled         = false
        shifter.enabled        = false
        charliecloud.enabled   = false
        apptainer.enabled      = false
    }
    arm {
        if (params.use_gpu) {
            docker.runOptions = '-u $(id -u):$(id -g) --platform=linux/amd64 --gpus all'
        } else {
            docker.runOptions = '-u $(id -u):$(id -g) --platform=linux/amd64'
        }
    }
    singularity {
        singularity.enabled    = true
        singularity.autoMounts = true
        if (params.use_gpu) { singularity.runOptions = '--nv' }
        conda.enabled          = false
        docker.enabled         = false
        podman.enabled         = false
        shifter.enabled        = false
        charliecloud.enabled   = false
        apptainer.enabled      = false
    }
    podman {
        podman.enabled          = true
        conda.enabled           = false
        docker.enabled          = false
        singularity.enabled     = false
        shifter.enabled         = false
        charliecloud.enabled    = false
        apptainer.enabled       = false
    }
    shifter {
        shifter.enabled         = true
        conda.enabled           = false
        docker.enabled          = false
        singularity.enabled     = false
        podman.enabled          = false
        charliecloud.enabled    = false
        apptainer.enabled       = false
    }
    charliecloud {
        charliecloud.enabled    = true
        conda.enabled           = false
        docker.enabled          = false
        singularity.enabled     = false
        podman.enabled          = false
        shifter.enabled         = false
        apptainer.enabled       = false
    }
    apptainer {
        apptainer.enabled       = true
        apptainer.autoMounts    = true
        conda.enabled           = false
        docker.enabled          = false
        singularity.enabled     = false
        podman.enabled          = false
        shifter.enabled         = false
        charliecloud.enabled    = false
    }
    wave {
        apptainer.ociAutoPull   = true
        singularity.ociAutoPull = true
        wave.enabled            = true
        wave.freeze             = true
        wave.strategy           = 'conda,container'
    }
    gitpod {
        executor.name           = 'local'
        executor.cpus           = 4
        executor.memory         = 8.GB
    }
    test                          { includeConfig 'conf/test.config'                                   }
    test_alphafold2_split         { includeConfig 'conf/test_alphafold_split.config'                   }
    test_alphafold2_download      { includeConfig 'conf/test_alphafold_download.config'                }
    test_colabfold_local          { includeConfig 'conf/test_colabfold_local.config'                   }
    test_colabfold_webserver      { includeConfig 'conf/test_colabfold_webserver.config'               }
    test_colabfold_download       { includeConfig 'conf/test_colabfold_download.config'                }
    test_esmfold                  { includeConfig 'conf/test_esmfold.config'                           }
    test_full                     { includeConfig 'conf/test_full.config'                              }
    test_full_alphafold2_standard { includeConfig 'conf/test_full.config'                              }
    test_full_alphafold2_split    { includeConfig 'conf/test_full_alphafold_split.config'              }
    test_full_alphafold2_multimer { includeConfig 'conf/test_full_alphafold_multimer.config'           }
    test_full_colabfold_local     { includeConfig 'conf/test_full_colabfold_local.config'              }
    test_full_colabfold_webserver { includeConfig 'conf/test_full_colabfold_webserver.config'          }
    test_full_colabfold_multimer  { includeConfig 'conf/test_full_colabfold_webserver_multimer.config' }
    test_full_esmfold             { includeConfig 'conf/test_full_esmfold.config'                      }
    test_full_esmfold_multimer    { includeConfig 'conf/test_full_esmfold_multimer.config'             }
}

// Load nf-core custom profiles from different Institutions
includeConfig !System.getenv('NXF_OFFLINE') && params.custom_config_base ? "${params.custom_config_base}/nfcore_custom.config" : "/dev/null"

// Load nf-core/proteinfold custom profiles from different institutions.
// TODO nf-core: Optionally, you can add a pipeline-specific nf-core config at https://github.com/nf-core/configs
// includeConfig !System.getenv('NXF_OFFLINE') && params.custom_config_base ? "${params.custom_config_base}/pipeline/proteinfold.config" : "/dev/null"
// Set default registry for Apptainer, Docker, Podman, Charliecloud and Singularity independent of -profile
// Will not be used unless Apptainer / Docker / Podman / Charliecloud / Singularity are enabled
// Set to your registry if you have a mirror of containers
apptainer.registry    = 'quay.io'
docker.registry       = 'quay.io'
podman.registry       = 'quay.io'
singularity.registry  = 'quay.io'
charliecloud.registry = 'quay.io'

<<<<<<< HEAD
=======
// Load igenomes.config if required
includeConfig !params.igenomes_ignore ? 'conf/igenomes.config' : 'conf/igenomes_ignored.config'
>>>>>>> 23cea79e
// Export these variables to prevent local Python/R libraries from conflicting with those in the container
// The JULIA depot path has been adjusted to a fixed path `/usr/local/share/julia` that needs to be used for packages in the container.
// See https://apeltzer.github.io/post/03-julia-lang-nextflow/ for details on that. Once we have a common agreement on where to keep Julia packages, this is adjustable.

env {
    PYTHONNOUSERSITE = 1
    R_PROFILE_USER   = "/.Rprofile"
    R_ENVIRON_USER   = "/.Renviron"
    JULIA_DEPOT_PATH = "/usr/local/share/julia"
}

// Set bash options
process.shell = """\
bash

set -e # Exit if a tool returns a non-zero status/exit code
set -u # Treat unset variables and parameters as an error
set -o pipefail # Returns the status of the last command to exit with a non-zero status or zero if all successfully execute
set -C # No clobber - prevent output redirection from overwriting files.
"""

// Disable process selector warnings by default. Use debug profile to enable warnings.
nextflow.enable.configProcessNamesValidation = false

def trace_timestamp = new java.util.Date().format( 'yyyy-MM-dd_HH-mm-ss')
timeline {
    enabled = true
    file    = "${params.outdir}/pipeline_info/execution_timeline_${trace_timestamp}.html"
}
report {
    enabled = true
    file    = "${params.outdir}/pipeline_info/execution_report_${trace_timestamp}.html"
}
trace {
    enabled = true
    file    = "${params.outdir}/pipeline_info/execution_trace_${trace_timestamp}.txt"
}
dag {
    enabled = true
    file    = "${params.outdir}/pipeline_info/pipeline_dag_${trace_timestamp}.html"
}

manifest {
    name            = 'nf-core/proteinfold'
    author          = """Athanasios Baltzis, Jose Espinosa-Carrasco, Harshil Patel"""
    homePage        = 'https://github.com/nf-core/proteinfold'
    description     = """Protein 3D structure prediction pipeline"""
    mainScript      = 'main.nf'
<<<<<<< HEAD
    nextflowVersion = '!>=23.04.0'
    version         = '1.1.1'
    doi             = '10.5281/zenodo.7629996'
=======
    nextflowVersion = '!>=24.04.2'
    version         = '1.1.1'
    doi             = ''
>>>>>>> 23cea79e
}

// Nextflow plugins
plugins {
    id 'nf-schema@2.1.1' // Validation of pipeline parameters and creation of an input channel from a sample sheet
}

validation {
    defaultIgnoreParams = ["genomes"]
    help {
        enabled = true
        command = "nextflow run $manifest.name -profile <docker/singularity/.../institute> --input samplesheet.csv --outdir <OUTDIR>"
        fullParameter = "help_full"
        showHiddenParameter = "show_hidden"
        beforeText = """
-\033[2m----------------------------------------------------\033[0m-
                                        \033[0;32m,--.\033[0;30m/\033[0;32m,-.\033[0m
\033[0;34m        ___     __   __   __   ___     \033[0;32m/,-._.--~\'\033[0m
\033[0;34m  |\\ | |__  __ /  ` /  \\ |__) |__         \033[0;33m}  {\033[0m
\033[0;34m  | \\| |       \\__, \\__/ |  \\ |___     \033[0;32m\\`-._,-`-,\033[0m
                                        \033[0;32m`._,._,\'\033[0m
\033[0;35m  ${manifest.name} ${manifest.version}\033[0m
-\033[2m----------------------------------------------------\033[0m-
"""
        afterText = """${manifest.doi ? "* The pipeline\n" : ""}${manifest.doi.tokenize(",").collect { "  https://doi.org/${it.trim().replace('https://doi.org/','')}"}.join("\n")}${manifest.doi ? "\n" : ""}
* The nf-core framework
  https://doi.org/10.1038/s41587-020-0439-x

<<<<<<< HEAD
// Load modules config for pipeline specific modes
if (params.mode.toLowerCase().split(",").contains("alphafold2")) {
    includeConfig 'conf/modules_alphafold2.config'
}
if (params.mode.toLowerCase().split(",").contains("colabfold")) {
    includeConfig 'conf/modules_colabfold.config'
}
if (params.mode.toLowerCase().split(",").contains("esmfold")) {
    includeConfig 'conf/modules_esmfold.config'
}

// Load links to DBs and parameters
includeConfig 'conf/dbs.config'

// Function to ensure that resource requirements don't go beyond
// a maximum limit
def check_max(obj, type) {
    if (type == 'memory') {
        try {
            if (obj.compareTo(params.max_memory as nextflow.util.MemoryUnit) == 1)
                return params.max_memory as nextflow.util.MemoryUnit
            else
                return obj
        } catch (all) {
            println "   ### ERROR ###   Max memory '${params.max_memory}' is not valid! Using default value: $obj"
            return obj
        }
    } else if (type == 'time') {
        try {
            if (obj.compareTo(params.max_time as nextflow.util.Duration) == 1)
                return params.max_time as nextflow.util.Duration
            else
                return obj
        } catch (all) {
            println "   ### ERROR ###   Max time '${params.max_time}' is not valid! Using default value: $obj"
            return obj
        }
    } else if (type == 'cpus') {
        try {
            return Math.min( obj, params.max_cpus as int )
        } catch (all) {
            println "   ### ERROR ###   Max cpus '${params.max_cpus}' is not valid! Using default value: $obj"
            return obj
        }
    }
}


=======
* Software dependencies
  https://github.com/${manifest.name}/blob/master/CITATIONS.md
"""
    }
    summary {
        beforeText = validation.help.beforeText
        afterText = validation.help.afterText
    }
}

// Load modules.config for DSL2 module specific options
includeConfig 'conf/modules.config'
>>>>>>> 23cea79e
<|MERGE_RESOLUTION|>--- conflicted
+++ resolved
@@ -10,7 +10,6 @@
 params {
 
     // Input options
-<<<<<<< HEAD
     input                       = null
     mode                        = 'alphafold2' // {alphafold2, colabfold, esmfold}
     use_gpu                     = false
@@ -84,13 +83,6 @@
     skip_multiqc               = false
     skip_visualisation         = false
 
-=======
-    input                      = null
-    // References
-    genome                     = null
-    igenomes_base              = 's3://ngi-igenomes/igenomes/'
-    igenomes_ignore            = false
->>>>>>> 23cea79e
     // MultiQC options
     multiqc_config              = null
     multiqc_title               = null
@@ -119,26 +111,9 @@
     custom_config_base         = "https://raw.githubusercontent.com/nf-core/configs/${params.custom_config_version}"
     config_profile_contact     = null
     config_profile_url         = null
-<<<<<<< HEAD
-
-    // Max resource options
-    // Defaults only, expecting to be overwritten
-    max_memory                  = '128.GB'
-    max_cpus                    = 16
-    max_time                    = '240.h'
-
-    // Schema validation default options
-    validationFailUnrecognisedParams = false
-    validationLenientMode            = false
-    validationSchemaIgnoreParams     = ''
-    validationShowHiddenParams       = false
-    validate_params                  = true
-
-=======
     // Schema validation default options
     validate_params            = true
-    
->>>>>>> 23cea79e
+
 }
 
 // Load base.config by default for all pipelines
@@ -276,7 +251,7 @@
 
 // Load nf-core/proteinfold custom profiles from different institutions.
 // TODO nf-core: Optionally, you can add a pipeline-specific nf-core config at https://github.com/nf-core/configs
-// includeConfig !System.getenv('NXF_OFFLINE') && params.custom_config_base ? "${params.custom_config_base}/pipeline/proteinfold.config" : "/dev/null"
+includeConfig !System.getenv('NXF_OFFLINE') && params.custom_config_base ? "${params.custom_config_base}/pipeline/proteinfold.config" : "/dev/null"
 // Set default registry for Apptainer, Docker, Podman, Charliecloud and Singularity independent of -profile
 // Will not be used unless Apptainer / Docker / Podman / Charliecloud / Singularity are enabled
 // Set to your registry if you have a mirror of containers
@@ -286,11 +261,6 @@
 singularity.registry  = 'quay.io'
 charliecloud.registry = 'quay.io'
 
-<<<<<<< HEAD
-=======
-// Load igenomes.config if required
-includeConfig !params.igenomes_ignore ? 'conf/igenomes.config' : 'conf/igenomes_ignored.config'
->>>>>>> 23cea79e
 // Export these variables to prevent local Python/R libraries from conflicting with those in the container
 // The JULIA depot path has been adjusted to a fixed path `/usr/local/share/julia` that needs to be used for packages in the container.
 // See https://apeltzer.github.io/post/03-julia-lang-nextflow/ for details on that. Once we have a common agreement on where to keep Julia packages, this is adjustable.
@@ -339,15 +309,8 @@
     homePage        = 'https://github.com/nf-core/proteinfold'
     description     = """Protein 3D structure prediction pipeline"""
     mainScript      = 'main.nf'
-<<<<<<< HEAD
-    nextflowVersion = '!>=23.04.0'
-    version         = '1.1.1'
+    version         = '1.2.0dev'
     doi             = '10.5281/zenodo.7629996'
-=======
-    nextflowVersion = '!>=24.04.2'
-    version         = '1.1.1'
-    doi             = ''
->>>>>>> 23cea79e
 }
 
 // Nextflow plugins
@@ -374,9 +337,21 @@
 """
         afterText = """${manifest.doi ? "* The pipeline\n" : ""}${manifest.doi.tokenize(",").collect { "  https://doi.org/${it.trim().replace('https://doi.org/','')}"}.join("\n")}${manifest.doi ? "\n" : ""}
 * The nf-core framework
-  https://doi.org/10.1038/s41587-020-0439-x
-
-<<<<<<< HEAD
+    https://doi.org/10.1038/s41587-020-0439-x
+
+* Software dependencies
+  https://github.com/${manifest.name}/blob/master/CITATIONS.md
+"""
+    }
+    summary {
+        beforeText = validation.help.beforeText
+        afterText = validation.help.afterText
+    }
+}
+
+// Load modules.config for DSL2 module specific options
+includeConfig 'conf/modules.config'
+
 // Load modules config for pipeline specific modes
 if (params.mode.toLowerCase().split(",").contains("alphafold2")) {
     includeConfig 'conf/modules_alphafold2.config'
@@ -389,53 +364,4 @@
 }
 
 // Load links to DBs and parameters
-includeConfig 'conf/dbs.config'
-
-// Function to ensure that resource requirements don't go beyond
-// a maximum limit
-def check_max(obj, type) {
-    if (type == 'memory') {
-        try {
-            if (obj.compareTo(params.max_memory as nextflow.util.MemoryUnit) == 1)
-                return params.max_memory as nextflow.util.MemoryUnit
-            else
-                return obj
-        } catch (all) {
-            println "   ### ERROR ###   Max memory '${params.max_memory}' is not valid! Using default value: $obj"
-            return obj
-        }
-    } else if (type == 'time') {
-        try {
-            if (obj.compareTo(params.max_time as nextflow.util.Duration) == 1)
-                return params.max_time as nextflow.util.Duration
-            else
-                return obj
-        } catch (all) {
-            println "   ### ERROR ###   Max time '${params.max_time}' is not valid! Using default value: $obj"
-            return obj
-        }
-    } else if (type == 'cpus') {
-        try {
-            return Math.min( obj, params.max_cpus as int )
-        } catch (all) {
-            println "   ### ERROR ###   Max cpus '${params.max_cpus}' is not valid! Using default value: $obj"
-            return obj
-        }
-    }
-}
-
-
-=======
-* Software dependencies
-  https://github.com/${manifest.name}/blob/master/CITATIONS.md
-"""
-    }
-    summary {
-        beforeText = validation.help.beforeText
-        afterText = validation.help.afterText
-    }
-}
-
-// Load modules.config for DSL2 module specific options
-includeConfig 'conf/modules.config'
->>>>>>> 23cea79e
+includeConfig 'conf/dbs.config'