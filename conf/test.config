/*
~~~~~~~~~~~~~~~~~~~~~~~~~~~~~~~~~~~~~~~~~~~~~~~~~~~~~~~~~~~~~~~~~~~~~~~~~~~~~~~~~~~~~~~~
    Nextflow config file for running minimal tests
~~~~~~~~~~~~~~~~~~~~~~~~~~~~~~~~~~~~~~~~~~~~~~~~~~~~~~~~~~~~~~~~~~~~~~~~~~~~~~~~~~~~~~~~
    Defines input files and everything required to run a fast and simple pipeline test.

    Use as follows:
        nextflow run nf-core/proteinfold -profile test,<docker/singularity> --outdir <OUTDIR>

----------------------------------------------------------------------------------------
*/

<<<<<<< HEAD
stubRun = true
=======
process {
    resourceLimits = [
        cpus: 4,
        memory: '15.GB',
        time: '1.h'
    ]
}
>>>>>>> 23cea79e

params {
    config_profile_name        = 'Test profile'
    config_profile_description = 'Minimal test dataset to check pipeline function'

<<<<<<< HEAD
    // Limit resources so that this can run on GitHub Actions
    max_cpus   = 2
    max_memory = '6.GB'
    max_time   = '6.h'

    // Input data to test alphafold2 analysis
    mode            = 'alphafold2'
    alphafold2_mode = 'standard'
    input           = params.pipelines_testdata_base_path + 'proteinfold/testdata/samplesheet/v1.0/samplesheet.csv'
    alphafold2_db   = "${projectDir}/assets/dummy_db_dir"
}
=======
    // Input data
    // TODO nf-core: Specify the paths to your test data on nf-core/test-datasets
    // TODO nf-core: Give any required params for the test so that command line flags are not needed
    input  = params.pipelines_testdata_base_path + 'viralrecon/samplesheet/samplesheet_test_illumina_amplicon.csv'
>>>>>>> 23cea79e

process {
    withName: 'RUN_ALPHAFOLD2' {
        container = 'biocontainers/gawk:5.1.0'
    }
}<|MERGE_RESOLUTION|>--- conflicted
+++ resolved
@@ -10,27 +10,20 @@
 ----------------------------------------------------------------------------------------
 */
 
-<<<<<<< HEAD
 stubRun = true
-=======
+
+// Limit resources so that this can run on GitHub Actions
 process {
     resourceLimits = [
-        cpus: 4,
-        memory: '15.GB',
+        cpus: 2,
+        memory: '6.GB',
         time: '1.h'
     ]
 }
->>>>>>> 23cea79e
 
 params {
     config_profile_name        = 'Test profile'
     config_profile_description = 'Minimal test dataset to check pipeline function'
-
-<<<<<<< HEAD
-    // Limit resources so that this can run on GitHub Actions
-    max_cpus   = 2
-    max_memory = '6.GB'
-    max_time   = '6.h'
 
     // Input data to test alphafold2 analysis
     mode            = 'alphafold2'
@@ -38,12 +31,6 @@
     input           = params.pipelines_testdata_base_path + 'proteinfold/testdata/samplesheet/v1.0/samplesheet.csv'
     alphafold2_db   = "${projectDir}/assets/dummy_db_dir"
 }
-=======
-    // Input data
-    // TODO nf-core: Specify the paths to your test data on nf-core/test-datasets
-    // TODO nf-core: Give any required params for the test so that command line flags are not needed
-    input  = params.pipelines_testdata_base_path + 'viralrecon/samplesheet/samplesheet_test_illumina_amplicon.csv'
->>>>>>> 23cea79e
 
 process {
     withName: 'RUN_ALPHAFOLD2' {
