/*
~~~~~~~~~~~~~~~~~~~~~~~~~~~~~~~~~~~~~~~~~~~~~~~~~~~~~~~~~~~~~~~~~~~~~~~~~~~~~~~~~~~~~~~~
    Nextflow config file for running minimal tests
~~~~~~~~~~~~~~~~~~~~~~~~~~~~~~~~~~~~~~~~~~~~~~~~~~~~~~~~~~~~~~~~~~~~~~~~~~~~~~~~~~~~~~~~
    Defines input files and everything required to run a fast and simple pipeline test.

    Use as follows:
        nextflow run nf-core/proteinfold -profile test,<docker/singularity> --outdir <OUTDIR>

----------------------------------------------------------------------------------------
*/

// stubRun = true

params {
    config_profile_name        = 'Test profile'
    config_profile_description = 'Minimal test dataset to check pipeline function'

    // Limit resources so that this can run on GitHub Actions
    max_cpus   = 2
    max_memory = '6.GB'
    max_time   = '6.h'

    // Input data
    mode = 'AF2'
<<<<<<< HEAD
=======
    af2_db    = "${projectDir}/assets/dummy_db.csv"
>>>>>>> b96bbe61
    input = 'https://raw.githubusercontent.com/JoseEspinosa/test-datasets/proteinfold/testdata/samplesheet/v1.0/samplesheet.csv'
    //input = 'https://raw.githubusercontent.com/JoseEspinosa/test-datasets/proteinfold/testdata/samplesheet/v1.0/samplesheet_multifasta.csv'
}

process {
    withName: 'RUN_AF2' {
        container = 'quay.io/biocontainers/gawk:5.1.0'
    }
}<|MERGE_RESOLUTION|>--- conflicted
+++ resolved
@@ -23,10 +23,7 @@
 
     // Input data
     mode = 'AF2'
-<<<<<<< HEAD
-=======
     af2_db    = "${projectDir}/assets/dummy_db.csv"
->>>>>>> b96bbe61
     input = 'https://raw.githubusercontent.com/JoseEspinosa/test-datasets/proteinfold/testdata/samplesheet/v1.0/samplesheet.csv'
     //input = 'https://raw.githubusercontent.com/JoseEspinosa/test-datasets/proteinfold/testdata/samplesheet/v1.0/samplesheet_multifasta.csv'
 }
