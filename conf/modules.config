--- conflicted
+++ resolved
@@ -44,13 +44,12 @@
         ]
     }
 
-<<<<<<< HEAD
     withName: 'ARIA2' {
         publishDir = [
             enabled: false
         ]
     }
-=======
+
     withName: 'MULTIQC' {
         ext.args   = params.multiqc_title ? "--title \"$params.multiqc_title\"" : ''
         publishDir = [
@@ -60,5 +59,4 @@
         ]
     }
 
->>>>>>> 4883de3d
 }