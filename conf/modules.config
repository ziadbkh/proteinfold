/*
~~~~~~~~~~~~~~~~~~~~~~~~~~~~~~~~~~~~~~~~~~~~~~~~~~~~~~~~~~~~~~~~~~~~~~~~~~~~~~~~~~~~~~~~
    Config file for defining DSL2 per module options and publishing paths
~~~~~~~~~~~~~~~~~~~~~~~~~~~~~~~~~~~~~~~~~~~~~~~~~~~~~~~~~~~~~~~~~~~~~~~~~~~~~~~~~~~~~~~~
    Available keys to override module options:
        ext.args   = Additional arguments appended to command in module.
        ext.args2  = Second set of arguments appended to command in module (multi-tool modules).
        ext.args3  = Third set of arguments appended to command in module (multi-tool modules).
        ext.prefix = File name prefix for output files.
----------------------------------------------------------------------------------------
*/

process {

    publishDir = [
        path: { "${params.outdir}/${task.process.tokenize(':')[-1].tokenize('_')[0].toLowerCase()}" },
        mode: params.publish_dir_mode,
        saveAs: { filename -> filename.equals('versions.yml') ? null : filename }
    ]

    withName: SAMPLESHEET_CHECK {
        publishDir = [
            path: { "${params.outdir}/pipeline_info" },
            mode: params.publish_dir_mode,
            saveAs: { filename -> filename.equals('versions.yml') ? null : filename }
        ]
    }

    withName: CUSTOM_DUMPSOFTWAREVERSIONS {
        publishDir = [
            path: { "${params.outdir}/pipeline_info" },
            mode: params.publish_dir_mode,
            pattern: '*_versions.yml'
        ]
    }

}

if (params.mode == 'AF2') {
    process {
        withName: 'RUN_AF2' {
            publishDir = [
<<<<<<< HEAD
                path: { "${params.outdir}/colabfold" },
=======
                path: { "${params.outdir}/AlphaFold2" },
>>>>>>> 96282428
                mode: 'copy',
                saveAs: { filename -> filename.equals('versions.yml') ? null : filename }
            ]
        }
    }
}

if (params.mode == 'colabfold') {
    process {
        withName: 'RUN_COLABFOLD' {
<<<<<<< HEAD
            ext.args   = params.cpu_flag ? '--cpu' : ''
=======
            ext.args   = params.RunOnCpu ? '--cpu' : ''
>>>>>>> 96282428
            publishDir = [
                path: { "${params.outdir}/colabfold" },
                mode: 'copy',
                saveAs: { filename -> filename.equals('versions.yml') ? null : filename }
            ]
        }
    }
}<|MERGE_RESOLUTION|>--- conflicted
+++ resolved
@@ -40,11 +40,7 @@
     process {
         withName: 'RUN_AF2' {
             publishDir = [
-<<<<<<< HEAD
-                path: { "${params.outdir}/colabfold" },
-=======
                 path: { "${params.outdir}/AlphaFold2" },
->>>>>>> 96282428
                 mode: 'copy',
                 saveAs: { filename -> filename.equals('versions.yml') ? null : filename }
             ]
@@ -55,11 +51,7 @@
 if (params.mode == 'colabfold') {
     process {
         withName: 'RUN_COLABFOLD' {
-<<<<<<< HEAD
-            ext.args   = params.cpu_flag ? '--cpu' : ''
-=======
             ext.args   = params.RunOnCpu ? '--cpu' : ''
->>>>>>> 96282428
             publishDir = [
                 path: { "${params.outdir}/colabfold" },
                 mode: 'copy',
