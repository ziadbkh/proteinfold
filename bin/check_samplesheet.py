--- conflicted
+++ resolved
@@ -5,86 +5,10 @@
 
 import os
 import sys
-<<<<<<< HEAD
-from collections import Counter
-from pathlib import Path
-
-logger = logging.getLogger()
+import errno
+import argparse
 
 
-class RowChecker:
-    """
-    Define a service that can validate and transform each given row.
-
-    Attributes:
-        modified (list): A list of dicts, where each dict corresponds to a previously
-            validated and transformed row. The order of rows is maintained.
-
-    """
-
-    VALID_FORMATS = (
-        ".fq.gz",
-        ".fastq.gz",
-    )
-
-    def __init__(
-        self,
-        sample_col="sample",
-        first_col="fastq_1",
-        second_col="fastq_2",
-        single_col="single_end",
-        **kwargs,
-    ):
-        """
-        Initialize the row checker with the expected column names.
-
-        Args:
-            sample_col (str): The name of the column that contains the sample name
-                (default "sample").
-            first_col (str): The name of the column that contains the first (or only)
-                FASTQ file path (default "fastq_1").
-            second_col (str): The name of the column that contains the second (if any)
-                FASTQ file path (default "fastq_2").
-            single_col (str): The name of the new column that will be inserted and
-                records whether the sample contains single- or paired-end sequencing
-                reads (default "single_end").
-
-        """
-        super().__init__(**kwargs)
-        self._sample_col = sample_col
-        self._first_col = first_col
-        self._second_col = second_col
-        self._single_col = single_col
-        self._seen = set()
-        self.modified = []
-
-    def validate_and_transform(self, row):
-        """
-        Perform all validations on the given row and insert the read pairing status.
-
-        Args:
-            row (dict): A mapping from column headers (keys) to elements of that row
-                (values).
-=======
-import errno
-import argparse
->>>>>>> d54472bb
-
-
-<<<<<<< HEAD
-    def _validate_sample(self, row):
-        """Assert that the sample name exists and convert spaces to underscores."""
-        if len(row[self._sample_col]) <= 0:
-            raise AssertionError("Sample input is required.")
-        # Sanitize samples slightly.
-        row[self._sample_col] = row[self._sample_col].replace(" ", "_")
-
-    def _validate_first(self, row):
-        """Assert that the first FASTQ entry is non-empty and has the right format."""
-        if len(row[self._first_col]) <= 0:
-            raise AssertionError("At least the first FASTQ file is required.")
-        self._validate_fastq_format(row[self._first_col])
-=======
 def parse_args(args=None):
     Description = "Reformat nf-core/proteinfold samplesheet file and check its contents."
     Epilog = "Example usage: python check_samplesheet.py <FILE_IN> <FILE_OUT>"
@@ -93,80 +17,8 @@
     parser.add_argument("FILE_IN", help="Input samplesheet file.")
     parser.add_argument("FILE_OUT", help="Output file.")
     return parser.parse_args(args)
->>>>>>> d54472bb
 
 
-<<<<<<< HEAD
-    def _validate_pair(self, row):
-        """Assert that read pairs have the same file extension. Report pair status."""
-        if row[self._first_col] and row[self._second_col]:
-            row[self._single_col] = False
-            first_col_suffix = Path(row[self._first_col]).suffixes[-2:]
-            second_col_suffix = Path(row[self._second_col]).suffixes[-2:]
-            if first_col_suffix != second_col_suffix:
-                raise AssertionError("FASTQ pairs must have the same file extensions.")
-        else:
-            row[self._single_col] = True
-
-    def _validate_fastq_format(self, filename):
-        """Assert that a given filename has one of the expected FASTQ extensions."""
-        if not any(filename.endswith(extension) for extension in self.VALID_FORMATS):
-            raise AssertionError(
-                f"The FASTQ file has an unrecognized extension: {filename}\n"
-                f"It should be one of: {', '.join(self.VALID_FORMATS)}"
-            )
-
-    def validate_unique_samples(self):
-        """
-        Assert that the combination of sample name and FASTQ filename is unique.
-
-        In addition to the validation, also rename all samples to have a suffix of _T{n}, where n is the
-        number of times the same sample exist, but with different FASTQ files, e.g., multiple runs per experiment.
-
-        """
-        if len(self._seen) != len(self.modified):
-            raise AssertionError("The pair of sample name and FASTQ must be unique.")
-        seen = Counter()
-        for row in self.modified:
-            sample = row[self._sample_col]
-            seen[sample] += 1
-            row[self._sample_col] = f"{sample}_T{seen[sample]}"
-
-
-def read_head(handle, num_lines=10):
-    """Read the specified number of lines from the current position in the file."""
-    lines = []
-    for idx, line in enumerate(handle):
-        if idx == num_lines:
-            break
-        lines.append(line)
-    return "".join(lines)
-
-
-def sniff_format(handle):
-    """
-    Detect the tabular format.
-
-    Args:
-        handle (text file): A handle to a `text file`_ object. The read position is
-        expected to be at the beginning (index 0).
-
-    Returns:
-        csv.Dialect: The detected tabular format.
-
-    .. _text file:
-        https://docs.python.org/3/glossary.html#term-text-file
-
-    """
-    peek = read_head(handle)
-    handle.seek(0)
-    sniffer = csv.Sniffer()
-    if not sniffer.has_header(peek):
-        logger.critical("The given sample sheet does not appear to contain a header.")
-        sys.exit(1)
-    dialect = sniffer.sniff(peek)
-    return dialect
-=======
 def make_dir(path):
     if len(path) > 0:
         try:
@@ -183,7 +35,6 @@
         )
     print(error_str)
     sys.exit(1)
->>>>>>> d54472bb
 
 
 # TODO nf-core: Update the check_samplesheet function
@@ -195,35 +46,6 @@
     For an example see:
     https://raw.githubusercontent.com/nf-core/test-datasets/viralrecon/samplesheet/samplesheet_test_illumina_amplicon.csv
     """
-<<<<<<< HEAD
-    required_columns = {"sample", "fastq_1", "fastq_2"}
-    # See https://docs.python.org/3.9/library/csv.html#id3 to read up on `newline=""`.
-    with file_in.open(newline="") as in_handle:
-        reader = csv.DictReader(in_handle, dialect=sniff_format(in_handle))
-        # Validate the existence of the expected header columns.
-        if not required_columns.issubset(reader.fieldnames):
-            req_cols = ", ".join(required_columns)
-            logger.critical(f"The sample sheet **must** contain these column headers: {req_cols}.")
-            sys.exit(1)
-        # Validate each row.
-        checker = RowChecker()
-        for i, row in enumerate(reader):
-            try:
-                checker.validate_and_transform(row)
-            except AssertionError as error:
-                logger.critical(f"{str(error)} On line {i + 2}.")
-                sys.exit(1)
-        checker.validate_unique_samples()
-    header = list(reader.fieldnames)
-    header.insert(1, "single_end")
-    # See https://docs.python.org/3.9/library/csv.html#id3 to read up on `newline=""`.
-    with file_out.open(mode="w", newline="") as out_handle:
-        writer = csv.DictWriter(out_handle, header, delimiter=",")
-        writer.writeheader()
-        for row in checker.modified:
-            writer.writerow(row)
-=======
->>>>>>> d54472bb
 
     sequence_mapping_dict = {}
     with open(file_in, "r") as fin:
