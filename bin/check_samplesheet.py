#!/usr/bin/env python

# TODO nf-core: Update the script to check the samplesheet
# This script is based on the example at: https://raw.githubusercontent.com/nf-core/test-datasets/viralrecon/samplesheet/samplesheet_test_illumina_amplicon.csv

import os
import sys
import errno
import argparse


def parse_args(args=None):
    Description = (
        "Reformat nf-core/proteinfold samplesheet file and check its contents."
    )
    Epilog = "Example usage: python check_samplesheet.py <FILE_IN> <FILE_OUT>"

    parser = argparse.ArgumentParser(description=Description, epilog=Epilog)
    parser.add_argument("FILE_IN", help="Input samplesheet file.")
    parser.add_argument("FILE_OUT", help="Output file.")
    return parser.parse_args(args)


def make_dir(path):
    if len(path) > 0:
        try:
            os.makedirs(path)
        except OSError as exception:
            if exception.errno != errno.EEXIST:
                raise exception


def print_error(error, context="Line", context_str=""):
    error_str = "ERROR: Please check samplesheet -> {}".format(error)
    if context != "" and context_str != "":
        error_str = "ERROR: Please check samplesheet -> {}\n{}: '{}'".format(
            error, context.strip(), context_str.strip()
        )
    print(error_str)
    sys.exit(1)


# TODO nf-core: Update the check_samplesheet function
def check_samplesheet(file_in, file_out):
    """
    This function checks that the samplesheet follows the following structure:
    sequence,fasta
    T1024,T1024.fasta
    For an example see:
    https://raw.githubusercontent.com/nf-core/test-datasets/viralrecon/samplesheet/samplesheet_test_illumina_amplicon.csv
    """

    sequence_mapping_dict = {}
    with open(file_in, "r") as fin:

        ## Check header
        MIN_COLS = 2
        # TODO nf-core: Update the column names for the input samplesheet
        HEADER = ["sequence", "fasta"]
        header = [x.strip('"') for x in fin.readline().strip().split(",")]
        if header[: len(HEADER)] != HEADER:
            print(
                "ERROR: Please check samplesheet header -> {} != {}".format(
                    ",".join(header), ",".join(HEADER)
                )
            )
            sys.exit(1)

        ## Check sample entries
        for line in fin:
            lspl = [x.strip().strip('"') for x in line.strip().split(",")]

            # Check valid number of columns per row
            if len(lspl) < len(HEADER):
                print_error(
                    "Invalid number of columns (minimum = {})!".format(len(HEADER)),
                    "Line",
                    line,
                )
            num_cols = len([x for x in lspl if x])
            if num_cols < MIN_COLS:
                print_error(
                    "Invalid number of populated columns (minimum = {})!".format(
                        MIN_COLS
                    ),
                    "Line",
                    line,
                )

            ## Check sequence name entries
            sequence, fasta = lspl[: len(HEADER)]
            sequence = sequence.replace(" ", "_")
            if not sequence:
                print_error("Sequence entry has not been specified!", "Line", line)

                ## Check fasta file extension
                # for fastq in [fastq_1, fastq_2]:
                if fasta:
                    if fasta.find(" ") != -1:
                        print_error("fasta file contains spaces!", "Line", line)
                    if not fasta.endswith(".fasta") and not fastq.endswith(".fa"):
                        print_error(
                            "Fasta file does not have extension '.fasta' or '.fa'!",
                            "Line",
                            line,
                        )

            sequence_info = []  ## [fasta]
            if sequence and fasta:
                sequence_info = [fasta]
            else:
                print_error("Invalid combination of columns provided!", "Line", line)

            ## Create sequence mapping dictionary = { sequence: [fasta] }
            if sequence not in sequence_mapping_dict:
                sequence_mapping_dict[sequence] = [sequence_info]
            else:
                if sequence_info in sequence_mapping_dict[sequence]:
                    print_error("Samplesheet contains duplicate rows!", "Line", line)
                else:
                    sequence_mapping_dict[sequence].append(sequence_info)

    ## Write validated samplesheet with appropriate columns
    if len(sequence_mapping_dict) > 0:
        out_dir = os.path.dirname(file_out)
        make_dir(out_dir)
        with open(file_out, "w") as fout:
            fout.write(",".join(["sequence", "fasta"]) + "\n")
            for sequence in sorted(sequence_mapping_dict.keys()):

                ## Check that multiple runs of the same sample are of the same datatype
<<<<<<< HEAD
                if not all(
                    x[0] == sequence_mapping_dict[sequence][0][0]
                    for x in sequence_mapping_dict[sequence]
                ):
                    print_error(
                        "Multiple runs of a sequence must be of the same datatype!",
                        "Sequence: {}".format(sequence),
=======
                if not all(x[0] == sequence_mapping_dict[sequence][0][0] for x in sequence_mapping_dict[sequence]):
                    print_error(
                        "Multiple runs of a sequence must be of the same datatype!", "Sequence: {}".format(sequence)
>>>>>>> a6f86df6
                    )

                for idx, val in enumerate(sequence_mapping_dict[sequence]):
                    fout.write(
                        ",".join(["{}_T{}".format(sequence, idx + 1)] + val) + "\n"
                    )
    else:
        print_error("No entries to process!", "Samplesheet: {}".format(file_in))


def main(args=None):
    args = parse_args(args)
    check_samplesheet(args.FILE_IN, args.FILE_OUT)


if __name__ == "__main__":
    sys.exit(main())<|MERGE_RESOLUTION|>--- conflicted
+++ resolved
@@ -129,19 +129,13 @@
             for sequence in sorted(sequence_mapping_dict.keys()):
 
                 ## Check that multiple runs of the same sample are of the same datatype
-<<<<<<< HEAD
                 if not all(
                     x[0] == sequence_mapping_dict[sequence][0][0]
                     for x in sequence_mapping_dict[sequence]
                 ):
                     print_error(
                         "Multiple runs of a sequence must be of the same datatype!",
-                        "Sequence: {}".format(sequence),
-=======
-                if not all(x[0] == sequence_mapping_dict[sequence][0][0] for x in sequence_mapping_dict[sequence]):
-                    print_error(
-                        "Multiple runs of a sequence must be of the same datatype!", "Sequence: {}".format(sequence)
->>>>>>> a6f86df6
+                        "Sequence: {}".format(sequence)
                     )
 
                 for idx, val in enumerate(sequence_mapping_dict[sequence]):
