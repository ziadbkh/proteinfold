#!/usr/bin/env python

import os
import argparse
from matplotlib import pyplot as plt
from collections import OrderedDict
import base64
import plotly.graph_objects as go
import re
from Bio import PDB


def generate_output_images(msa_path, plddt_data, name, out_dir, in_type, generate_tsv):
    msa = []
<<<<<<< HEAD
    if not msa_path.endswith("NO_FILE"):
        with open(msa_path, "r") as in_file:
=======
    if in_type.lower() != "colabfold" and not msa_path.endswith("NO_FILE"):
        with open(msa_path, 'r') as in_file:
>>>>>>> 411816b8
            for line in in_file:
                msa.append([int(x) for x in line.strip().split()])

        seqid = []
        for sequence in msa:
            matches = [
                1.0 if first == other else 0.0 for first, other in zip(msa[0], sequence)
            ]
            seqid.append(sum(matches) / len(matches))

        seqid_sort = sorted(range(len(seqid)), key=seqid.__getitem__)

        non_gaps = []
        for sequence in msa:
            non_gaps.append(
                [float(num != 21) if num != 21 else float("nan") for num in sequence]
            )

        sorted_non_gaps = [non_gaps[i] for i in seqid_sort]
        final = []
        for sorted_seq, identity in zip(
            sorted_non_gaps, [seqid[i] for i in seqid_sort]
        ):
            final.append(
                [
                    value * identity if not isinstance(value, str) else value
                    for value in sorted_seq
                ]
            )

        # ##################################################################
        plt.figure(figsize=(14, 14), dpi=100)
        # ##################################################################
        plt.title("Sequence coverage", fontsize=30, pad=36)
        plt.imshow(
            final,
            interpolation="nearest",
            aspect="auto",
            cmap="rainbow_r",
            vmin=0,
            vmax=1,
            origin="lower",
        )

        column_counts = [0] * len(msa[0])
        for col in range(len(msa[0])):
            for row in msa:
                if row[col] != 21:
                    column_counts[col] += 1

        plt.plot(column_counts, color="black")
        plt.xlim(-0.5, len(msa[0]) - 0.5)
        plt.ylim(-0.5, len(msa) - 0.5)

        plt.tick_params(axis="both", which="both", labelsize=18)

        cbar = plt.colorbar()
        cbar.set_label("Sequence identity to query", fontsize=24, labelpad=24)
        cbar.ax.tick_params(labelsize=18)
        plt.xlabel("Positions", fontsize=24, labelpad=24)
        plt.ylabel("Sequences", fontsize=24, labelpad=36)
        plt.savefig(f"{out_dir}/{name+('_' if name else '')}seq_coverage.png")

        # ##################################################################

    plddt_per_model = OrderedDict()
    output_data = plddt_data

    if generate_tsv == "y":
        for plddt_path in output_data:
            with open(plddt_path, "r") as in_file:
                plddt_per_model[os.path.basename(plddt_path)[:-4]] = [
                    float(x) for x in in_file.read().strip().split()
                ]
    else:
        for i, plddt_values_str in enumerate(output_data):
            plddt_per_model[i] = []
            plddt_per_model[i] = [float(x) for x in plddt_values_str.strip().split()]

    fig = go.Figure()
    for idx, (model_name, value_plddt) in enumerate(plddt_per_model.items()):
        rank_label = f"Ranked {idx}"
        fig.add_trace(
            go.Scatter(
                x=list(range(len(value_plddt))),
                y=value_plddt,
                mode="lines",
                name=rank_label,
                text=[f"({i}, {value:.2f})" for i, value in enumerate(value_plddt)],
                hoverinfo="text",
            )
        )
    fig.update_layout(
        title=dict(text="Predicted LDDT per position", x=0.5, xanchor="center"),
        xaxis=dict(
            title="Positions", showline=True, linecolor="black", gridcolor="WhiteSmoke"
        ),
        yaxis=dict(
            title="Predicted LDDT",
            range=[0, 100],
            minallowed=0,
            maxallowed=100,
            showline=True,
            linecolor="black",
            gridcolor="WhiteSmoke",
        ),
        legend=dict(yanchor="bottom", y=0, xanchor="right", x=1.3),
        plot_bgcolor="white",
        width=600,
        height=600,
        modebar_remove=["toImage", "zoomIn", "zoomOut"],
    )
    html_content = fig.to_html(
        full_html=False,
        include_plotlyjs="cdn",
        config={"displayModeBar": True, "displaylogo": False, "scrollZoom": True},
    )

    with open(
        f"{out_dir}/{name+('_' if name else '')}coverage_LDDT.html", "w"
    ) as out_file:
        out_file.write(html_content)

    
def generate_plots(msa_path, plddt_paths, name, out_dir):
    msa = []
    with open(msa_path, "r") as in_file:
        for line in in_file:
            msa.append([int(x) for x in line.strip().split()])

    seqid = []
    for sequence in msa:
        matches = [
            1.0 if first == other else 0.0 for first, other in zip(msa[0], sequence)
        ]
        seqid.append(sum(matches) / len(matches))

    seqid_sort = sorted(range(len(seqid)), key=seqid.__getitem__)

    non_gaps = []
    for sequence in msa:
        non_gaps.append(
            [float(num != 21) if num != 21 else float("nan") for num in sequence]
        )

    sorted_non_gaps = [non_gaps[i] for i in seqid_sort]
    final = []
    for sorted_seq, identity in zip(sorted_non_gaps, [seqid[i] for i in seqid_sort]):
        final.append(
            [
                value * identity if not isinstance(value, str) else value
                for value in sorted_seq
            ]
        )

    # Plotting Sequence Coverage using Plotly
    fig = go.Figure()
    fig.add_trace(
        go.Heatmap(
            z=final,
            colorscale="Rainbow",
            zmin=0,
            zmax=1,
        )
    )
    fig.update_layout(
        title="Sequence coverage", xaxis_title="Positions", yaxis_title="Sequences"
    )
    # Save as interactive HTML instead of an image
    fig.savefig(f"{out_dir}/{name+('_' if name else '')}seq_coverage.png")
    """
    #fig.to_html(full_html=False).write_html(f"{out_dir}/{name+('_' if name else '')}seq_coverage.html")
    with open (f"{out_dir}/{name+('_' if name else '')}seq_coverage.html", "w") as out_plt:
        out_plt.write(fig.to_html(full_html=False))
    """
    # Plotting Predicted LDDT per position using Plotly
    plddt_per_model = OrderedDict()
    plddt_paths.sort()
    for plddt_path in plddt_paths:
        with open(plddt_path, "r") as in_file:
            plddt_per_model[os.path.basename(plddt_path)[:-4]] = [
                float(x) for x in in_file.read().strip().split()
            ]

    i = 0
    for model_name, value_plddt in plddt_per_model.items():
        fig = go.Figure()
        fig.add_trace(
            go.Scatter(
                x=list(range(len(value_plddt))),
                y=value_plddt,
                mode="lines",
                name=model_name,
            )
        )
        fig.update_layout(title="Predicted LDDT per Position")
        fig.savefig(f"{out_dir}/{name+('_' if name else '')}coverage_LDDT_{i}.png")
        """
        with open (f"{out_dir}/{name+('_' if name else '')}coverage_LDDT_{i}.html", "w") as out_plt:
            out_plt.write(fig.to_html(full_html=False).replace("\"", "\\\""))
        """
        i += 1

def align_structures(structures):
    parser = PDB.PDBParser(QUIET=True)
    structures = [
        parser.get_structure(f"Structure_{i}", pdb) for i, pdb in enumerate(structures)
    ]

    ref_structure = structures[0]
    ref_atoms = [atom for atom in ref_structure.get_atoms()]

    super_imposer = PDB.Superimposer()
    aligned_structures = [structures[0]]  # Include the reference structure in the list

    for i, structure in enumerate(structures[1:], start=1):
        target_atoms = [atom for atom in structure.get_atoms()]

        super_imposer.set_atoms(ref_atoms, target_atoms)
        super_imposer.apply(structure.get_atoms())

        aligned_structure = f"aligned_structure_{i}.pdb"
        io = PDB.PDBIO()
        io.set_structure(structure)
        io.save(aligned_structure)
        aligned_structures.append(aligned_structure)

    return aligned_structures

def pdb_to_lddt(pdb_files, generate_tsv):
    pdb_files_sorted = pdb_files
    pdb_files_sorted.sort()

    output_lddt = []
    averages = []

    for pdb_file in pdb_files_sorted:
        plddt_values = []
        seen_lines = set()

        with open(pdb_file, "r") as infile:
            for line in infile:
                columns = line.split()
                if len(columns) >= 11:
                    key = f"{columns[5]}\t{columns[10]}"
                    if key not in seen_lines:
                        seen_lines.add(key)
                        plddt_values.append(float(columns[10]))

        # Calculate the average PLDDT value for the current file
        if plddt_values:
            avg_plddt = sum(plddt_values) / len(plddt_values)
            averages.append(round(avg_plddt, 3))
        else:
            averages.append(0.0)

        if generate_tsv == "y":
            output_file = f"{pdb_file.replace('.pdb', '')}_plddt.tsv"
            with open(output_file, "w") as outfile:
                outfile.write(" ".join(map(str, plddt_values)) + "\n")
            output_lddt.append(output_file)
        else:
            plddt_values_string = " ".join(map(str, plddt_values))
            output_lddt.append(plddt_values_string)

    return output_lddt, averages


print("Starting...")
version = "1.0.0"

parser = argparse.ArgumentParser()
<<<<<<< HEAD
parser.add_argument("--type", dest="in_type")
parser.add_argument(
    "--generate_tsv", choices=["y", "n"], default="n", dest="generate_tsv"
)
parser.add_argument("--msa", dest="msa", default="NO_FILE")
parser.add_argument("--pdb", dest="pdb", required=True, nargs="+")
parser.add_argument("--name", dest="name")
parser.add_argument("--output_dir", dest="output_dir")
parser.add_argument("--html_template", dest="html_template")
parser.add_argument("--version", action="version", version=f"{version}")
parser.set_defaults(output_dir="")
parser.set_defaults(in_type="ESMFOLD")
parser.set_defaults(name="")
=======
parser.add_argument('--type',  dest='in_type')
parser.add_argument('--generate_tsv', choices=['y', 'n'], default = 'n',  dest='generate_tsv')
parser.add_argument('--msa',   dest='msa', default='NO_FILE')
parser.add_argument('--pdb',   dest='pdb',required=True, nargs="+")
parser.add_argument('--name',  dest='name')
parser.add_argument('--output_dir',dest='output_dir')
parser.add_argument('--html_template',dest='html_template')
parser.add_argument('--version', action='version', version=f'{version}')
parser.set_defaults(output_dir='')
parser.set_defaults(in_type='ESM-FOLD')
parser.set_defaults(name='')
>>>>>>> 411816b8
args = parser.parse_args()

lddt_data, lddt_averages = pdb_to_lddt(args.pdb, args.generate_tsv)

generate_output_images(
    args.msa, lddt_data, args.name, args.output_dir, args.in_type, args.generate_tsv
)

# generate_plots(args.msa, args.plddt, args.name, args.output_dir)

print("generating html report...")
structures = args.pdb
structures.sort()
aligned_structures = align_structures(structures)

io = PDB.PDBIO()
ref_structure_path = "aligned_structure_0.pdb"
io.set_structure(aligned_structures[0])
io.save(ref_structure_path)
aligned_structures[0] = ref_structure_path

alphafold_template = open(args.html_template, "r").read()
alphafold_template = alphafold_template.replace("*sample_name*", args.name)
alphafold_template = alphafold_template.replace("*prog_name*", args.in_type)

args_pdb_array_js = ",\n".join([f'"{model}"' for model in structures])
alphafold_template = re.sub(
    r"const MODELS = \[.*?\];",  # Match the existing MODELS array in HTML template
    f"const MODELS = [\n  {args_pdb_array_js}\n];",  # Replace with the new array
    alphafold_template,
    flags=re.DOTALL,
)

averages_js_array = f"const LDDT_AVERAGES = {lddt_averages};"
alphafold_template = alphafold_template.replace(
    "const LDDT_AVERAGES = [];", averages_js_array
)

i = 0
for structure in aligned_structures:
    alphafold_template = alphafold_template.replace(
        f"*_data_ranked_{i}.pdb*", open(structure, "r").read().replace("\n", "\\n")
    )
    i += 1

<<<<<<< HEAD
if not args.msa.endswith("NO_FILE"):
    with open(
        f"{args.output_dir}/{args.name + ('_' if args.name else '')}seq_coverage.png",
        "rb",
    ) as in_file:
        alphafold_template = alphafold_template.replace(
            "seq_coverage.png",
            f"data:image/png;base64,{base64.b64encode(in_file.read()).decode('utf-8')}",
        )
else:
    pattern = (
        r'<div id="seq_coverage_container".*?>.*?(<!--.*?-->.*?)*?</div>\s*</div>'
    )
    alphafold_template = re.sub(pattern, "", alphafold_template, flags=re.DOTALL)

with open(
    f"{args.output_dir}/{args.name + ('_' if args.name else '')}coverage_LDDT.html",
    "r",
) as in_file:
    lddt_html = in_file.read()
    alphafold_template = alphafold_template.replace(
        '<div id="lddt_placeholder"></div>', lddt_html
    )
=======
if True:
    if not args.msa.endswith("NO_FILE"):
        image_path = f"{args.output_dir}/{args.msa}" if args.in_type.lower() == "colabfold" else f"{args.output_dir}/{args.name + ('_' if args.name else '')}seq_coverage.png"
        with open(image_path, "rb") as in_file:
            alphafold_template = alphafold_template.replace("seq_coverage.png", f"data:image/png;base64,{base64.b64encode(in_file.read()).decode('utf-8')}")
        
        # with open(f"{args.output_dir}/{args.name + ('_' if args.name else '')}seq_coverage.html", "r") as in_file:
        #     seq_cov_html = in_file.read()
        #     alphafold_template = alphafold_template.replace("<div id=\"seq_cov_placeholder\"></div>", seq_cov_html)

    else:
        pattern = r'<div id="seq_coverage_container".*?>.*?(<!--.*?-->.*?)*?</div>\s*</div>'
        alphafold_template = re.sub(pattern, '', alphafold_template, flags=re.DOTALL)

        # alphafold_template = alphafold_template.replace("seq_coverage.png","")

    # for i in range(0, len(args.plddt)):
    #     with open(f"{args.output_dir}/{args.name + ('_' if args.name else '')}coverage_LDDT_{i}.png", "rb") as in_file:
    #         alphafold_template = alphafold_template.replace(f"coverage_LDDT_{i}.png", f"data:image/png;base64,{base64.b64encode(in_file.read()).decode('utf-8')}")
     
    # for i in range(0, len(args.plddt)):
    #     with open(f"{args.output_dir}/{args.name + ('_' if args.name else '')}coverage_LDDT_{i}.html", "r") as in_file:
    #         lddt_html = in_file.read()
    #         alphafold_template = alphafold_template.replace("<div id=\"lddt_placeholder\"></div>", lddt_html)

    with open(f"{args.output_dir}/{args.name + ('_' if args.name else '')}coverage_LDDT.html", "r") as in_file:
        lddt_html = in_file.read()
        alphafold_template = alphafold_template.replace("<div id=\"lddt_placeholder\"></div>", lddt_html)   
       
if False:
    with open(f"{args.output_dir}/{args.name + ('_' if args.name else '')}seq_coverage.html", "r") as in_file:
        alphafold_template = alphafold_template.replace(f"seq_coverage.png", f"{in_file.read()}")

    for i in range(0, 5):
        with open(f"{args.output_dir}/{args.name + ('_' if args.name else '')}coverage_LDDT_{i}.html", "r") as in_file:
            alphafold_template = alphafold_template.replace(f"coverage_LDDT_{i}.png", f"{in_file.read()}")
>>>>>>> 411816b8

with open(f"{args.output_dir}/{args.name}_{args.in_type}_report.html", "w") as out_file:
    out_file.write(alphafold_template)<|MERGE_RESOLUTION|>--- conflicted
+++ resolved
@@ -12,13 +12,8 @@
 
 def generate_output_images(msa_path, plddt_data, name, out_dir, in_type, generate_tsv):
     msa = []
-<<<<<<< HEAD
-    if not msa_path.endswith("NO_FILE"):
+    if in_type.lower() != "colabfold" and not msa_path.endswith("NO_FILE"):
         with open(msa_path, "r") as in_file:
-=======
-    if in_type.lower() != "colabfold" and not msa_path.endswith("NO_FILE"):
-        with open(msa_path, 'r') as in_file:
->>>>>>> 411816b8
             for line in in_file:
                 msa.append([int(x) for x in line.strip().split()])
 
@@ -142,7 +137,7 @@
     ) as out_file:
         out_file.write(html_content)
 
-    
+
 def generate_plots(msa_path, plddt_paths, name, out_dir):
     msa = []
     with open(msa_path, "r") as in_file:
@@ -189,11 +184,7 @@
     )
     # Save as interactive HTML instead of an image
     fig.savefig(f"{out_dir}/{name+('_' if name else '')}seq_coverage.png")
-    """
-    #fig.to_html(full_html=False).write_html(f"{out_dir}/{name+('_' if name else '')}seq_coverage.html")
-    with open (f"{out_dir}/{name+('_' if name else '')}seq_coverage.html", "w") as out_plt:
-        out_plt.write(fig.to_html(full_html=False))
-    """
+    
     # Plotting Predicted LDDT per position using Plotly
     plddt_per_model = OrderedDict()
     plddt_paths.sort()
@@ -216,11 +207,8 @@
         )
         fig.update_layout(title="Predicted LDDT per Position")
         fig.savefig(f"{out_dir}/{name+('_' if name else '')}coverage_LDDT_{i}.png")
-        """
-        with open (f"{out_dir}/{name+('_' if name else '')}coverage_LDDT_{i}.html", "w") as out_plt:
-            out_plt.write(fig.to_html(full_html=False).replace("\"", "\\\""))
-        """
         i += 1
+
 
 def align_structures(structures):
     parser = PDB.PDBParser(QUIET=True)
@@ -248,6 +236,7 @@
 
     return aligned_structures
 
+
 def pdb_to_lddt(pdb_files, generate_tsv):
     pdb_files_sorted = pdb_files
     pdb_files_sorted.sort()
@@ -257,17 +246,20 @@
 
     for pdb_file in pdb_files_sorted:
         plddt_values = []
-        seen_lines = set()
-
+        current_resd = []
+        last = None
         with open(pdb_file, "r") as infile:
             for line in infile:
                 columns = line.split()
                 if len(columns) >= 11:
-                    key = f"{columns[5]}\t{columns[10]}"
-                    if key not in seen_lines:
-                        seen_lines.add(key)
-                        plddt_values.append(float(columns[10]))
-
+                    if last and last != columns[5]:
+                        plddt_values.append(sum(current_resd) / len(current_resd))
+                        current_resd = []
+                    current_resd.append(float(columns[10]))
+                    last = columns[5]
+            if len(current_resd) > 0:
+                plddt_values.append(sum(current_resd) / len(current_resd))
+                    
         # Calculate the average PLDDT value for the current file
         if plddt_values:
             avg_plddt = sum(plddt_values) / len(plddt_values)
@@ -288,10 +280,9 @@
 
 
 print("Starting...")
+
 version = "1.0.0"
-
 parser = argparse.ArgumentParser()
-<<<<<<< HEAD
 parser.add_argument("--type", dest="in_type")
 parser.add_argument(
     "--generate_tsv", choices=["y", "n"], default="n", dest="generate_tsv"
@@ -303,21 +294,8 @@
 parser.add_argument("--html_template", dest="html_template")
 parser.add_argument("--version", action="version", version=f"{version}")
 parser.set_defaults(output_dir="")
-parser.set_defaults(in_type="ESMFOLD")
+parser.set_defaults(in_type="ESM-FOLD")
 parser.set_defaults(name="")
-=======
-parser.add_argument('--type',  dest='in_type')
-parser.add_argument('--generate_tsv', choices=['y', 'n'], default = 'n',  dest='generate_tsv')
-parser.add_argument('--msa',   dest='msa', default='NO_FILE')
-parser.add_argument('--pdb',   dest='pdb',required=True, nargs="+")
-parser.add_argument('--name',  dest='name')
-parser.add_argument('--output_dir',dest='output_dir')
-parser.add_argument('--html_template',dest='html_template')
-parser.add_argument('--version', action='version', version=f'{version}')
-parser.set_defaults(output_dir='')
-parser.set_defaults(in_type='ESM-FOLD')
-parser.set_defaults(name='')
->>>>>>> 411816b8
 args = parser.parse_args()
 
 lddt_data, lddt_averages = pdb_to_lddt(args.pdb, args.generate_tsv)
@@ -325,7 +303,6 @@
 generate_output_images(
     args.msa, lddt_data, args.name, args.output_dir, args.in_type, args.generate_tsv
 )
-
 # generate_plots(args.msa, args.plddt, args.name, args.output_dir)
 
 print("generating html report...")
@@ -363,20 +340,19 @@
     )
     i += 1
 
-<<<<<<< HEAD
 if not args.msa.endswith("NO_FILE"):
-    with open(
-        f"{args.output_dir}/{args.name + ('_' if args.name else '')}seq_coverage.png",
-        "rb",
-    ) as in_file:
+    image_path = (
+        f"{args.output_dir}/{args.msa}"
+        if args.in_type.lower() == "colabfold"
+        else f"{args.output_dir}/{args.name + ('_' if args.name else '')}seq_coverage.png"
+    )
+    with open(image_path, "rb") as in_file:
         alphafold_template = alphafold_template.replace(
             "seq_coverage.png",
             f"data:image/png;base64,{base64.b64encode(in_file.read()).decode('utf-8')}",
         )
 else:
-    pattern = (
-        r'<div id="seq_coverage_container".*?>.*?(<!--.*?-->.*?)*?</div>\s*</div>'
-    )
+    pattern = r'<div id="seq_coverage_container".*?>.*?(<!--.*?-->.*?)*?</div>\s*</div>'
     alphafold_template = re.sub(pattern, "", alphafold_template, flags=re.DOTALL)
 
 with open(
@@ -387,44 +363,6 @@
     alphafold_template = alphafold_template.replace(
         '<div id="lddt_placeholder"></div>', lddt_html
     )
-=======
-if True:
-    if not args.msa.endswith("NO_FILE"):
-        image_path = f"{args.output_dir}/{args.msa}" if args.in_type.lower() == "colabfold" else f"{args.output_dir}/{args.name + ('_' if args.name else '')}seq_coverage.png"
-        with open(image_path, "rb") as in_file:
-            alphafold_template = alphafold_template.replace("seq_coverage.png", f"data:image/png;base64,{base64.b64encode(in_file.read()).decode('utf-8')}")
-        
-        # with open(f"{args.output_dir}/{args.name + ('_' if args.name else '')}seq_coverage.html", "r") as in_file:
-        #     seq_cov_html = in_file.read()
-        #     alphafold_template = alphafold_template.replace("<div id=\"seq_cov_placeholder\"></div>", seq_cov_html)
-
-    else:
-        pattern = r'<div id="seq_coverage_container".*?>.*?(<!--.*?-->.*?)*?</div>\s*</div>'
-        alphafold_template = re.sub(pattern, '', alphafold_template, flags=re.DOTALL)
-
-        # alphafold_template = alphafold_template.replace("seq_coverage.png","")
-
-    # for i in range(0, len(args.plddt)):
-    #     with open(f"{args.output_dir}/{args.name + ('_' if args.name else '')}coverage_LDDT_{i}.png", "rb") as in_file:
-    #         alphafold_template = alphafold_template.replace(f"coverage_LDDT_{i}.png", f"data:image/png;base64,{base64.b64encode(in_file.read()).decode('utf-8')}")
-     
-    # for i in range(0, len(args.plddt)):
-    #     with open(f"{args.output_dir}/{args.name + ('_' if args.name else '')}coverage_LDDT_{i}.html", "r") as in_file:
-    #         lddt_html = in_file.read()
-    #         alphafold_template = alphafold_template.replace("<div id=\"lddt_placeholder\"></div>", lddt_html)
-
-    with open(f"{args.output_dir}/{args.name + ('_' if args.name else '')}coverage_LDDT.html", "r") as in_file:
-        lddt_html = in_file.read()
-        alphafold_template = alphafold_template.replace("<div id=\"lddt_placeholder\"></div>", lddt_html)   
-       
-if False:
-    with open(f"{args.output_dir}/{args.name + ('_' if args.name else '')}seq_coverage.html", "r") as in_file:
-        alphafold_template = alphafold_template.replace(f"seq_coverage.png", f"{in_file.read()}")
-
-    for i in range(0, 5):
-        with open(f"{args.output_dir}/{args.name + ('_' if args.name else '')}coverage_LDDT_{i}.html", "r") as in_file:
-            alphafold_template = alphafold_template.replace(f"coverage_LDDT_{i}.png", f"{in_file.read()}")
->>>>>>> 411816b8
 
 with open(f"{args.output_dir}/{args.name}_{args.in_type}_report.html", "w") as out_file:
     out_file.write(alphafold_template)