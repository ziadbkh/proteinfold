--- conflicted
+++ resolved
@@ -563,7 +563,6 @@
 
 If you have any questions or issues please send us a message on [Slack](https://nf-co.re/join/slack) on the [`#configs` channel](https://nfcore.slack.com/channels/configs).
 
-<<<<<<< HEAD
 ## Use of shared file systems
 
 Given that the AlphaFold2 and the ColabFold modes (except for the ColabFold webserver option) rely on huge databases to infer the predictions, the execution of the pipeline is recommended to take place on shared file systems so as to avoid high latency caused during staging this data. For instance, if you work on AWS, you might consider using an Amazon FSx file system.
@@ -576,8 +575,6 @@
 Note that the choice of VM size depends on your quota and the overall workload during the analysis.
 For a thorough list, please refer the [Azure Sizes for virtual machines in Azure](https://docs.microsoft.com/en-us/azure/virtual-machines/sizes).
 
-=======
->>>>>>> 23cea79e
 ## Running in the background
 
 Nextflow handles job submissions and supervises the running jobs. The Nextflow process must run until the pipeline is finished.
