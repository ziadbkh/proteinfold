# nf-core/proteinfold: Usage

## :warning: Please read this documentation on the nf-core website: [https://nf-co.re/proteinfold/usage](https://nf-co.re/proteinfold/usage)

> _Documentation of pipeline parameters is generated automatically from the pipeline schema and can no longer be found in markdown files._

## Introduction

<!-- TODO nf-core: Add documentation about anything specific to running your pipeline. For general topics, please point to (and add to) the main nf-core website. -->

## Samplesheet input

You will need to create a samplesheet with information about the sequences you would like to analyse before running the pipeline. Use this parameter to specify its location. It has to be a comma-separated file with 2 columns, and a header row as shown in the examples below.

```bash
--input '[path to samplesheet file]'
```

### Full samplesheet

The samplesheet can have as many columns as you desire, however, there is a strict requirement for the first 2 columns to match those defined in the table below.

A final samplesheet file may look something like the one below. This is for 2 sequences.

```console
sequence,fasta
T1024,https://raw.githubusercontent.com/nf-core/test-datasets/proteinfold/testdata/sequences/T1024.fasta
T1026,https://raw.githubusercontent.com/nf-core/test-datasets/proteinfold/testdata/sequences/T1026.fasta
```

| Column     | Description                                                                                         |
| ---------- | --------------------------------------------------------------------------------------------------- |
| `sequence` | Custom sequence name. Spaces in sequence names are automatically converted to underscores (`_`).    |
| `fasta`    | Full path to fasta file for the provided sequence. File has to have the extension ".fasta" or "fa". |

An [example samplesheet](../assets/samplesheet.csv) has been provided with the pipeline.

## Running the pipeline

The typical commands for running the pipeline on AlphaFold2, Colabfold and ESMFold modes are as follows:

```console
nextflow run nf-core/proteinfold \
       --input samplesheet.csv \
       --outdir <OUTDIR> \
       --mode alphafold2 \
       --alphafold2_db <null (default) | DB_PATH> \
       --full_dbs <true/false> \
       --alphafold2_model_preset monomer \
       --use_gpu <true/false> \
       -profile <docker>
```

```console
nextflow run nf-core/proteinfold \
    --input samplesheet.csv \
    --outdir <OUTDIR> \
    --mode alphafold2 \
    --alphafold2_mode split_msa_prediction \
    --alphafold2_db <null (default) | DB_PATH> \
    --full_dbs <true/false> \
    --alphafold2_model_preset monomer \
    --use_gpu <true/false> \
    -profile <docker/singularity/podman/shifter/charliecloud/conda/institute>
```

If you specify the `--alphafold2_db ` parameter, the directory structure of your path should be like this:

```
├── mgnify
│   └── mgy_clusters_2018_12.fa
├── alphafold_params_2022-03-02
│   ├── LICENSE
│   ├── params_model_1_multimer.npz
│   ├── params_model_1_multimer_v2.npz
│   ├── params_model_1.npz
│   ├── params_model_1_ptm.npz
│   ├── params_model_2_multimer.npz
│   ├── params_model_2_multimer_v2.npz
│   ├── params_model_2.npz
│   ├── params_model_2_ptm.npz
│   ├── params_model_3_multimer.npz
│   ├── params_model_3_multimer_v2.npz
│   ├── params_model_3.npz
│   ├── params_model_3_ptm.npz
│   ├── params_model_4_multimer.npz
│   ├── params_model_4_multimer_v2.npz
│   ├── params_model_4.npz
│   ├── params_model_4_ptm.npz
│   ├── params_model_5_multimer.npz
│   ├── params_model_5_multimer_v2.npz
│   ├── params_model_5.npz
│   └── params_model_5_ptm.npz
├── pdb70
│   └── pdb70_from_mmcif_200916
│       ├── md5sum
│       ├── pdb70_a3m.ffdata
│       ├── pdb70_a3m.ffindex
│       ├── pdb70_clu.tsv
│       ├── pdb70_cs219.ffdata
│       ├── pdb70_cs219.ffindex
│       ├── pdb70_hhm.ffdata
│       ├── pdb70_hhm.ffindex
│       └── pdb_filter.dat
├── pdb_mmcif
│   ├── mmcif_files
│   │   ├── 1g6g.cif
│   │   ├── 1go4.cif
│   │   ├── 1isn.cif
│   │   ├── 1kuu.cif
│   │   ├── 1m7s.cif
│   │   ├── 1mwq.cif
│   │   ├── 1ni5.cif
│   │   ├── 1qgd.cif
│   │   ├── 1tp9.cif
│   │   ├── 1wa9.cif
│   │   ├── 1ye5.cif
│   │   ├── 1yhl.cif
│   │   ├── 2bjd.cif
│   │   ├── 2bo9.cif
│   │   ├── 2e7t.cif
│   │   ├── 2fyg.cif
│   │   ├── 2j0q.cif
│   │   ├── 2jcq.cif
│   │   ├── 2m4k.cif
│   │   ├── 2n9o.cif
│   │   ├── 2nsx.cif
│   │   ├── 2w4u.cif
│   │   ├── 2wd6.cif
│   │   ├── 2wh5.cif
│   │   ├── 2wji.cif
│   │   ├── 2yu3.cif
│   │   ├── 3cw2.cif
│   │   ├── 3d45.cif
│   │   ├── 3gnz.cif
│   │   ├── 3j0a.cif
│   │   ├── 3jaj.cif
│   │   ├── 3mzo.cif
│   │   ├── 3nrn.cif
│   │   ├── 3piv.cif
│   │   ├── 3pof.cif
│   │   ├── 3pvd.cif
│   │   ├── 3q45.cif
│   │   ├── 3qh6.cif
│   │   ├── 3rg2.cif
│   │   ├── 3sxe.cif
│   │   ├── 3uai.cif
│   │   ├── 3uid.cif
│   │   ├── 3wae.cif
│   │   ├── 3wt1.cif
│   │   ├── 3wtr.cif
│   │   ├── 3wy2.cif
│   │   ├── 3zud.cif
│   │   ├── 4bix.cif
│   │   ├── 4bzx.cif
│   │   ├── 4c1n.cif
│   │   ├── 4cej.cif
│   │   ├── 4chm.cif
│   │   ├── 4fzo.cif
│   │   ├── 4i1f.cif
│   │   ├── 4ioa.cif
│   │   ├── 4j6o.cif
│   │   ├── 4m9q.cif
│   │   ├── 4mal.cif
│   │   ├── 4nhe.cif
│   │   ├── 4o2w.cif
│   │   ├── 4pzo.cif
│   │   ├── 4qlx.cif
│   │   ├── 4uex.cif
│   │   ├── 4zm4.cif
│   │   ├── 4zv1.cif
│   │   ├── 5aj4.cif
│   │   ├── 5frs.cif
│   │   ├── 5hwo.cif
│   │   ├── 5kbk.cif
│   │   ├── 5odq.cif
│   │   ├── 5u5t.cif
│   │   ├── 5wzq.cif
│   │   ├── 5x9z.cif
│   │   ├── 5xe5.cif
│   │   ├── 5ynv.cif
│   │   ├── 5yud.cif
│   │   ├── 5z5c.cif
│   │   ├── 5zb3.cif
│   │   ├── 5zlg.cif
│   │   ├── 6a6i.cif
│   │   ├── 6az3.cif
│   │   ├── 6ban.cif
│   │   ├── 6g1f.cif
│   │   ├── 6ix4.cif
│   │   ├── 6jwp.cif
│   │   ├── 6ng9.cif
│   │   ├── 6ojj.cif
│   │   ├── 6s0x.cif
│   │   ├── 6sg9.cif
│   │   ├── 6vi4.cif
│   │   └── 7sp5.cif
│   └── obsolete.dat
├── pdb_seqres
│   └── pdb_seqres.txt
├── small_bfd
│   └── bfd-first_non_consensus_sequences.fasta
├── uniclust30
│   └── uniclust30_2018_08
│       ├── uniclust30_2018_08_a3m_db -> uniclust30_2018_08_a3m.ffdata
│       ├── uniclust30_2018_08_a3m_db.index
│       ├── uniclust30_2018_08_a3m.ffdata
│       ├── uniclust30_2018_08_a3m.ffindex
│       ├── uniclust30_2018_08.cs219
│       ├── uniclust30_2018_08_cs219.ffdata
│       ├── uniclust30_2018_08_cs219.ffindex
│       ├── uniclust30_2018_08.cs219.sizes
│       ├── uniclust30_2018_08_hhm_db -> uniclust30_2018_08_hhm.ffdata
│       ├── uniclust30_2018_08_hhm_db.index
│       ├── uniclust30_2018_08_hhm.ffdata
│       ├── uniclust30_2018_08_hhm.ffindex
│       └── uniclust30_2018_08_md5sum
├── uniprot
│   └── uniprot.fasta
└── uniref90
    └── uniref90.fasta
```

<<<<<<< HEAD
```console
nextflow run nf-core/proteinfold \
      --input samplesheet.csv \
      --outdir <OUTDIR> \
      --mode colabfold \
      --colabfold_server local \
      --colabfold_db <null (default) | DB_PATH> \
      --num_recycle 3 \
      --use_amber <true/false> \
      --colabfold_model_preset "AlphaFold2-ptm" \
      --use_gpu <true/false> \
      --db_load_mode 0
       -profile <docker>
```

```console
nextflow run nf-core/proteinfold \
      --input samplesheet.csv \
      --outdir <OUTDIR> \
      --mode colabfold
      --colabfold_server webserver \
      --host_url <custom MMSeqs2 API Server URL> \
      --colabfold_db <null (default) | DB_PATH> \
      --num_recycle 3 \
      --use_amber <true/false> \
      --colabfold_model_preset "AlphaFold2-ptm" \
      --use_gpu <true/false> \
       -profile <docker>
```

If you specify the `--colabfold_db ` parameter, the directory structure of your path should be like this:

```
├── colabfold_envdb_202108
│   ├── colabfold_envdb_202108_db.0
│   ├── colabfold_envdb_202108_db.1
│   ├── colabfold_envdb_202108_db.10
│   ├── colabfold_envdb_202108_db.11
│   ├── colabfold_envdb_202108_db.12
│   ├── colabfold_envdb_202108_db.13
│   ├── colabfold_envdb_202108_db.14
│   ├── colabfold_envdb_202108_db.15
│   ├── colabfold_envdb_202108_db.2
│   ├── colabfold_envdb_202108_db.3
│   ├── colabfold_envdb_202108_db.4
│   ├── colabfold_envdb_202108_db.5
│   ├── colabfold_envdb_202108_db.6
│   ├── colabfold_envdb_202108_db.7
│   ├── colabfold_envdb_202108_db.8
│   ├── colabfold_envdb_202108_db.9
│   ├── colabfold_envdb_202108_db_aln.0
│   ├── colabfold_envdb_202108_db_aln.1
│   ├── colabfold_envdb_202108_db_aln.10
│   ├── colabfold_envdb_202108_db_aln.11
│   ├── colabfold_envdb_202108_db_aln.12
│   ├── colabfold_envdb_202108_db_aln.13
│   ├── colabfold_envdb_202108_db_aln.14
│   ├── colabfold_envdb_202108_db_aln.15
│   ├── colabfold_envdb_202108_db_aln.2
│   ├── colabfold_envdb_202108_db_aln.3
│   ├── colabfold_envdb_202108_db_aln.4
│   ├── colabfold_envdb_202108_db_aln.5
│   ├── colabfold_envdb_202108_db_aln.6
│   ├── colabfold_envdb_202108_db_aln.7
│   ├── colabfold_envdb_202108_db_aln.8
│   ├── colabfold_envdb_202108_db_aln.9
│   ├── colabfold_envdb_202108_db_aln.dbtype
│   ├── colabfold_envdb_202108_db_aln.index
│   ├── colabfold_envdb_202108_db.dbtype
│   ├── colabfold_envdb_202108_db_h
│   ├── colabfold_envdb_202108_db_h.dbtype
│   ├── colabfold_envdb_202108_db_h.index
│   ├── colabfold_envdb_202108_db.idx
│   ├── colabfold_envdb_202108_db.idx.dbtype
│   ├── colabfold_envdb_202108_db.idx.index
│   ├── colabfold_envdb_202108_db.index
│   ├── colabfold_envdb_202108_db_seq.0
│   ├── colabfold_envdb_202108_db_seq.1
│   ├── colabfold_envdb_202108_db_seq.10
│   ├── colabfold_envdb_202108_db_seq.11
│   ├── colabfold_envdb_202108_db_seq.12
│   ├── colabfold_envdb_202108_db_seq.13
│   ├── colabfold_envdb_202108_db_seq.14
│   ├── colabfold_envdb_202108_db_seq.15
│   ├── colabfold_envdb_202108_db_seq.2
│   ├── colabfold_envdb_202108_db_seq.3
│   ├── colabfold_envdb_202108_db_seq.4
│   ├── colabfold_envdb_202108_db_seq.5
│   ├── colabfold_envdb_202108_db_seq.6
│   ├── colabfold_envdb_202108_db_seq.7
│   ├── colabfold_envdb_202108_db_seq.8
│   ├── colabfold_envdb_202108_db_seq.9
│   ├── colabfold_envdb_202108_db_seq.dbtype
│   ├── colabfold_envdb_202108_db_seq_h -> colabfold_envdb_202108_db_h
│   ├── colabfold_envdb_202108_db_seq_h.dbtype -> colabfold_envdb_202108_db_h.dbtype
│   ├── colabfold_envdb_202108_db_seq_h.index -> colabfold_envdb_202108_db_h.index
│   ├── colabfold_envdb_202108_db_seq.index
├── params
│   ├── alphafold_params_2021-07-14
│   │   ├── LICENSE
│   │   ├── params_model_1.npz
│   │   ├── params_model_1_ptm.npz
│   │   ├── params_model_2.npz
│   │   ├── params_model_2_ptm.npz
│   │   ├── params_model_3.npz
│   │   ├── params_model_3_ptm.npz
│   │   ├── params_model_4.npz
│   │   ├── params_model_4_ptm.npz
│   │   ├── params_model_5.npz
│   │   └── params_model_5_ptm.npz
│   └── alphafold_params_colab_2022-03-02
│       ├── LICENSE
│       ├── params_model_1_multimer_v2.npz
│       ├── params_model_1.npz
│       ├── params_model_2_multimer_v2.npz
│       ├── params_model_2.npz
│       ├── params_model_2_ptm.npz
│       ├── params_model_3_multimer_v2.npz
│       ├── params_model_3.npz
│       ├── params_model_4_multimer_v2.npz
│       ├── params_model_4.npz
│       ├── params_model_5_multimer_v2.npz
│       └── params_model_5.npz
└── uniref30_2202
    ├── uniref30_2202_db.0
    ├── uniref30_2202_db.1
    ├── uniref30_2202_db.2
    ├── uniref30_2202_db.3
    ├── uniref30_2202_db.4
    ├── uniref30_2202_db.5
    ├── uniref30_2202_db.6
    ├── uniref30_2202_db.7
    ├── uniref30_2202_db_aln.0
    ├── uniref30_2202_db_aln.1
    ├── uniref30_2202_db_aln.2
    ├── uniref30_2202_db_aln.3
    ├── uniref30_2202_db_aln.4
    ├── uniref30_2202_db_aln.5
    ├── uniref30_2202_db_aln.6
    ├── uniref30_2202_db_aln.7
    ├── uniref30_2202_db_aln.dbtype
    ├── uniref30_2202_db_aln.index
    ├── uniref30_2202_db.dbtype
    ├── uniref30_2202_db_h
    ├── uniref30_2202_db_h.dbtype
    ├── uniref30_2202_db_h.index
    ├── uniref30_2202_db.idx
    ├── uniref30_2202_db.idx.dbtype
    ├── uniref30_2202_db.idx.index
    ├── uniref30_2202_db.index
    ├── uniref30_2202_db_seq.0
    ├── uniref30_2202_db_seq.1
    ├── uniref30_2202_db_seq.2
    ├── uniref30_2202_db_seq.3
    ├── uniref30_2202_db_seq.4
    ├── uniref30_2202_db_seq.5
    ├── uniref30_2202_db_seq.6
    ├── uniref30_2202_db_seq.7
    ├── uniref30_2202_db_seq.dbtype
    ├── uniref30_2202_db_seq_h -> uniref30_2202_db_h
    ├── uniref30_2202_db_seq_h.dbtype -> uniref30_2202_db_h.dbtype
    ├── uniref30_2202_db_seq_h.index -> uniref30_2202_db_h.index
    └── uniref30_2202_db_seq.index
```

```console
nextflow run nf-core/proteinfold \
      --input samplesheet.csv \
      --outdir <OUTDIR> \
      --mode esmfold
      --esmfold_db <null (default) | DB_PATH> \
      --num_recycles 4 \
      --esmfold_model_preset <monomer/multimer> \
      --use_gpu <true/false> \
       -profile <docker>
```

If you specify the `--esmfold_db ` parameter, the directory structure of your path should be like this:

```console
└── checkpoints
    ├── esm2_t36_3B_UR50D-contact-regression.pt
    ├── esm2_t36_3B_UR50D.pt
    └── esmfold_3B_v1.pt
=======
```bash
nextflow run nf-core/proteinfold --input ./samplesheet.csv --outdir ./results --genome GRCh37 -profile docker
>>>>>>> fb295463
```

This will launch the pipeline with the `docker` configuration profile. See below for more information about profiles.

Note that the pipeline will create the following files in your working directory:

```bash
work                # Directory containing the nextflow working files
<OUTDIR>            # Finished results in specified location (defined with --outdir)
.nextflow_log       # Log file from Nextflow
# Other nextflow hidden files, eg. history of pipeline runs and old logs.
```

If you wish to repeatedly use the same parameters for multiple runs, rather than specifying each flag in the command, you can specify these in a params file.

Pipeline settings can be provided in a `yaml` or `json` file via `-params-file <file>`.

> ⚠️ Do not use `-c <file>` to specify parameters as this will result in errors. Custom config files specified with `-c` must only be used for [tuning process resource specifications](https://nf-co.re/docs/usage/configuration#tuning-workflow-resources), other infrastructural tweaks (such as output directories), or module arguments (args).

The above pipeline run specified with a params file in yaml format:

```bash
nextflow run nf-core/proteinfold -profile docker -params-file params.yaml
```

with `params.yaml` containing:

```yaml
input: './samplesheet.csv'
outdir: './results/'
genome: 'GRCh37'
<...>
```

You can also generate such `YAML`/`JSON` files via [nf-core/launch](https://nf-co.re/launch).

### Updating the pipeline

When you run the above command, Nextflow automatically pulls the pipeline code from GitHub and stores it as a cached version. When running the pipeline after this, it will always use the cached version if available - even if the pipeline has been updated since. To make sure that you're running the latest version of the pipeline, make sure that you regularly update the cached version of the pipeline:

```bash
nextflow pull nf-core/proteinfold
```

### Reproducibility

It is a good idea to specify a pipeline version when running the pipeline on your data. This ensures that a specific version of the pipeline code and software are used when you run your pipeline. If you keep using the same tag, you'll be running the same version of the pipeline, even if there have been changes to the code since.

First, go to the [nf-core/proteinfold releases page](https://github.com/nf-core/proteinfold/releases) and find the latest pipeline version - numeric only (eg. `1.3.1`). Then specify this when running the pipeline with `-r` (one hyphen) - eg. `-r 1.3.1`. Of course, you can switch to another version by changing the number after the `-r` flag.

This version number will be logged in reports when you run the pipeline, so that you'll know what you used when you look back in the future. For example, at the bottom of the MultiQC reports.

To further assist in reproducbility, you can use share and re-use [parameter files](#running-the-pipeline) to repeat pipeline runs with the same settings without having to write out a command with every single parameter.

> 💡 If you wish to share such profile (such as upload as supplementary material for academic publications), make sure to NOT include cluster specific paths to files, nor institutional specific profiles.

## Core Nextflow arguments

> **NB:** These options are part of Nextflow and use a _single_ hyphen (pipeline parameters use a double-hyphen).

### `-profile`

Use this parameter to choose a configuration profile. Profiles can give configuration presets for different compute environments.

Several generic profiles are bundled with the pipeline which instruct the pipeline to use software packaged using different methods (Docker, Singularity, Podman, Shifter, Charliecloud, Apptainer, Conda) - see below.

> We highly recommend the use of Docker or Singularity containers for full pipeline reproducibility, however when this is not possible, Conda is also supported.

The pipeline also dynamically loads configurations from [https://github.com/nf-core/configs](https://github.com/nf-core/configs) when it runs, making multiple config profiles for various institutional clusters available at run time. For more information and to see if your system is available in these configs please see the [nf-core/configs documentation](https://github.com/nf-core/configs#documentation).

Note that multiple profiles can be loaded, for example: `-profile test,docker` - the order of arguments is important!
They are loaded in sequence, so later profiles can overwrite earlier profiles.

If `-profile` is not specified, the pipeline will run locally and expect all software to be installed and available on the `PATH`. This is _not_ recommended, since it can lead to different results on different machines dependent on the computer enviroment.

- `test`
  - A profile with a complete configuration for automated testing
  - Includes links to test data so needs no other parameters
- `docker`
  - A generic configuration profile to be used with [Docker](https://docker.com/)
- `singularity`
  - A generic configuration profile to be used with [Singularity](https://sylabs.io/docs/)
- `podman`
  - A generic configuration profile to be used with [Podman](https://podman.io/)
- `shifter`
  - A generic configuration profile to be used with [Shifter](https://nersc.gitlab.io/development/shifter/how-to-use/)
- `charliecloud`
  - A generic configuration profile to be used with [Charliecloud](https://hpc.github.io/charliecloud/)
- `apptainer`
  - A generic configuration profile to be used with [Apptainer](https://apptainer.org/)
- `conda`
  - A generic configuration profile to be used with [Conda](https://conda.io/docs/). Please only use Conda as a last resort i.e. when it's not possible to run the pipeline with Docker, Singularity, Podman, Shifter, Charliecloud, or Apptainer.

### `-resume`

Specify this when restarting a pipeline. Nextflow will use cached results from any pipeline steps where the inputs are the same, continuing from where it got to previously. For input to be considered the same, not only the names must be identical but the files' contents as well. For more info about this parameter, see [this blog post](https://www.nextflow.io/blog/2019/demystifying-nextflow-resume.html).

You can also supply a run name to resume a specific run: `-resume [run-name]`. Use the `nextflow log` command to show previous run names.

### `-c`

Specify the path to a specific config file (this is a core Nextflow command). See the [nf-core website documentation](https://nf-co.re/usage/configuration) for more information.

## Custom configuration

### Resource requests

Whilst the default requirements set within the pipeline will hopefully work for most people and with most input data, you may find that you want to customise the compute resources that the pipeline requests. Each step in the pipeline has a default set of requirements for number of CPUs, memory and time. For most of the steps in the pipeline, if the job exits with any of the error codes specified [here](https://github.com/nf-core/rnaseq/blob/4c27ef5610c87db00c3c5a3eed10b1d161abf575/conf/base.config#L18) it will automatically be resubmitted with higher requests (2 x original, then 3 x original). If it still fails after the third attempt then the pipeline execution is stopped.

To change the resource requests, please see the [max resources](https://nf-co.re/docs/usage/configuration#max-resources) and [tuning workflow resources](https://nf-co.re/docs/usage/configuration#tuning-workflow-resources) section of the nf-core website.

### Custom Containers

In some cases you may wish to change which container or conda environment a step of the pipeline uses for a particular tool. By default nf-core pipelines use containers and software from the [biocontainers](https://biocontainers.pro/) or [bioconda](https://bioconda.github.io/) projects. However in some cases the pipeline specified version maybe out of date.

To use a different container from the default container or conda environment specified in a pipeline, please see the [updating tool versions](https://nf-co.re/docs/usage/configuration#updating-tool-versions) section of the nf-core website.

### Custom Tool Arguments

A pipeline might not always support every possible argument or option of a particular tool used in pipeline. Fortunately, nf-core pipelines provide some freedom to users to insert additional parameters that the pipeline does not include by default.

To learn how to provide additional arguments to a particular tool of the pipeline, please see the [customising tool arguments](https://nf-co.re/docs/usage/configuration#customising-tool-arguments) section of the nf-core website.

### nf-core/configs

In most cases, you will only need to create a custom config as a one-off but if you and others within your organisation are likely to be running nf-core pipelines regularly and need to use the same settings regularly it may be a good idea to request that your custom config file is uploaded to the `nf-core/configs` git repository. Before you do this please can you test that the config file works with your pipeline of choice using the `-c` parameter. You can then create a pull request to the `nf-core/configs` repository with the addition of your config file, associated documentation file (see examples in [`nf-core/configs/docs`](https://github.com/nf-core/configs/tree/master/docs)), and amending [`nfcore_custom.config`](https://github.com/nf-core/configs/blob/master/nfcore_custom.config) to include your custom profile.

See the main [Nextflow documentation](https://www.nextflow.io/docs/latest/config.html) for more information about creating your own configuration files.

If you have any questions or issues please send us a message on [Slack](https://nf-co.re/join/slack) on the [`#configs` channel](https://nfcore.slack.com/channels/configs).

## Use of shared file systems

Given that the AlphaFold2 and the ColabFold modes (except for the ColabFold webserver option) rely on huge databases to infer the predictions, the execution of the pipeline is recommended to take place on shared file systems so as to avoid high latency caused during staging this data. For instance, if you work on AWS, you might consider using an Amazon FSx file system.

## Azure Resource Requests

To be used with the `azurebatch` profile by specifying the `-profile azurebatch`.
We recommend providing a compute `params.vm_type` of `Standard_D16_v3` VMs by default but these options can be changed if required.

Note that the choice of VM size depends on your quota and the overall workload during the analysis.
For a thorough list, please refer the [Azure Sizes for virtual machines in Azure](https://docs.microsoft.com/en-us/azure/virtual-machines/sizes).

## Running in the background

Nextflow handles job submissions and supervises the running jobs. The Nextflow process must run until the pipeline is finished.

The Nextflow `-bg` flag launches Nextflow in the background, detached from your terminal so that the workflow does not stop if you log out of your session. The logs are saved to a file.

Alternatively, you can use `screen` / `tmux` or similar tool to create a detached session which you can log back into at a later time.
Some HPC setups also allow you to run nextflow within a cluster job submitted your job scheduler (from where it submits more jobs).

## Nextflow memory requirements

In some cases, the Nextflow Java virtual machines can start to request a large amount of memory.
We recommend adding the following line to your environment to limit this (typically in `~/.bashrc` or `~./bash_profile`):

```bash
NXF_OPTS='-Xms1g -Xmx4g'
```<|MERGE_RESOLUTION|>--- conflicted
+++ resolved
@@ -221,7 +221,6 @@
     └── uniref90.fasta
 ```
 
-<<<<<<< HEAD
 ```console
 nextflow run nf-core/proteinfold \
       --input samplesheet.csv \
@@ -406,10 +405,6 @@
     ├── esm2_t36_3B_UR50D-contact-regression.pt
     ├── esm2_t36_3B_UR50D.pt
     └── esmfold_3B_v1.pt
-=======
-```bash
-nextflow run nf-core/proteinfold --input ./samplesheet.csv --outdir ./results --genome GRCh37 -profile docker
->>>>>>> fb295463
 ```
 
 This will launch the pipeline with the `docker` configuration profile. See below for more information about profiles.
