//
// Subworkflow with functionality specific to the nf-core/proteinfold pipeline
//

/*
~~~~~~~~~~~~~~~~~~~~~~~~~~~~~~~~~~~~~~~~~~~~~~~~~~~~~~~~~~~~~~~~~~~~~~~~~~~~~~~~~~~~~~~~
    IMPORT FUNCTIONS / MODULES / SUBWORKFLOWS
~~~~~~~~~~~~~~~~~~~~~~~~~~~~~~~~~~~~~~~~~~~~~~~~~~~~~~~~~~~~~~~~~~~~~~~~~~~~~~~~~~~~~~~~
*/

include { UTILS_NFSCHEMA_PLUGIN     } from '../../nf-core/utils_nfschema_plugin'
include { paramsSummaryMap          } from 'plugin/nf-schema'
include { samplesheetToList         } from 'plugin/nf-schema'
include { completionEmail           } from '../../nf-core/utils_nfcore_pipeline'
include { completionSummary         } from '../../nf-core/utils_nfcore_pipeline'
include { imNotification            } from '../../nf-core/utils_nfcore_pipeline'
include { UTILS_NFCORE_PIPELINE     } from '../../nf-core/utils_nfcore_pipeline'
include { UTILS_NEXTFLOW_PIPELINE   } from '../../nf-core/utils_nextflow_pipeline'

/*
~~~~~~~~~~~~~~~~~~~~~~~~~~~~~~~~~~~~~~~~~~~~~~~~~~~~~~~~~~~~~~~~~~~~~~~~~~~~~~~~~~~~~~~~
    SUBWORKFLOW TO INITIALISE PIPELINE
~~~~~~~~~~~~~~~~~~~~~~~~~~~~~~~~~~~~~~~~~~~~~~~~~~~~~~~~~~~~~~~~~~~~~~~~~~~~~~~~~~~~~~~~
*/

workflow PIPELINE_INITIALISATION {

    take:
    version           // boolean: Display version and exit
    validate_params   // boolean: Boolean whether to validate parameters against the schema at runtime
    monochrome_logs   // boolean: Do not use coloured log outputs
    nextflow_cli_args //   array: List of positional nextflow CLI args
    outdir            //  string: The output directory where the results will be saved
    input             //  string: Path to input samplesheet

    main:
    ch_versions = Channel.empty()

    //
    // Print version and exit if required and dump pipeline parameters to JSON file
    //
    UTILS_NEXTFLOW_PIPELINE (
        version,
        true,
        outdir,
        workflow.profile.tokenize(',').intersect(['conda', 'mamba']).size() >= 1
    )

    //
    // Validate parameters and generate parameter summary to stdout
    //
    UTILS_NFSCHEMA_PLUGIN (
        workflow,
        validate_params,
        null
    )

    //
    // Check config provided to the pipeline
    //
    UTILS_NFCORE_PIPELINE (
        nextflow_cli_args
    )

    //
    // Create channel from input file provided through params.input
    //
    ch_samplesheet = Channel.fromList(samplesheetToList(params.input, "assets/schema_input.json"))

    emit:
    samplesheet = ch_samplesheet
    versions    = ch_versions
}

/*
~~~~~~~~~~~~~~~~~~~~~~~~~~~~~~~~~~~~~~~~~~~~~~~~~~~~~~~~~~~~~~~~~~~~~~~~~~~~~~~~~~~~~~~~
    SUBWORKFLOW FOR PIPELINE COMPLETION
~~~~~~~~~~~~~~~~~~~~~~~~~~~~~~~~~~~~~~~~~~~~~~~~~~~~~~~~~~~~~~~~~~~~~~~~~~~~~~~~~~~~~~~~
*/

workflow PIPELINE_COMPLETION {

    take:
    email           //  string: email address
    email_on_fail   //  string: email address sent on pipeline failure
    plaintext_email // boolean: Send plain-text email instead of HTML
    outdir          //    path: Path to output directory where results will be published
    monochrome_logs // boolean: Disable ANSI colour codes in log output
    hook_url        //  string: hook URL for notifications
    multiqc_report  //  string: Path to MultiQC report

    main:
    summary_params = paramsSummaryMap(workflow, parameters_schema: "nextflow_schema.json")

    //
    // Completion email and summary
    //
    workflow.onComplete {
        if (email || email_on_fail) {
            completionEmail(
                summary_params,
                email,
                email_on_fail,
                plaintext_email,
                outdir,
                monochrome_logs,
                multiqc_report.toList()
            )
        }

        completionSummary(monochrome_logs)
        if (hook_url) {
            imNotification(summary_params, hook_url)
        }
    }

    workflow.onError {
        log.error "Pipeline failed. Please refer to troubleshooting docs: https://nf-co.re/docs/usage/troubleshooting"
    }
}

/*
~~~~~~~~~~~~~~~~~~~~~~~~~~~~~~~~~~~~~~~~~~~~~~~~~~~~~~~~~~~~~~~~~~~~~~~~~~~~~~~~~~~~~~~~
    FUNCTIONS
~~~~~~~~~~~~~~~~~~~~~~~~~~~~~~~~~~~~~~~~~~~~~~~~~~~~~~~~~~~~~~~~~~~~~~~~~~~~~~~~~~~~~~~~
*/

//
// Get link to Colabfold Alphafold2 parameters
//
<<<<<<< HEAD
def getColabfoldAlphafold2Params() {
    def link = null
    if (params.colabfold_alphafold2_params_tags) {
        if (params.colabfold_alphafold2_params_tags.containsKey(params.colabfold_model_preset.toString())) {
            link = "https://storage.googleapis.com/alphafold/" + params.colabfold_alphafold2_params_tags[ params.colabfold_model_preset.toString() ] + '.tar'
        }
    }
    return link
}

//
// Get path to Colabfold Alphafold2 parameters
//
def getColabfoldAlphafold2ParamsPath() {
    def path = null
    params.colabfold_model_preset.toString()
    if (params.colabfold_alphafold2_params_tags) {
        if (params.colabfold_alphafold2_params_tags.containsKey(params.colabfold_model_preset.toString())) {
            path = "${params.colabfold_db}/params/" + params.colabfold_alphafold2_params_tags[ params.colabfold_model_preset.toString() ]
        }
    }
    return path
}

=======
def validateInputSamplesheet(input) {
    def (metas, fastqs) = input[1..2]

    // Check that multiple runs of the same sample are of the same datatype i.e. single-end / paired-end
    def endedness_ok = metas.collect{ meta -> meta.single_end }.unique().size == 1
    if (!endedness_ok) {
        error("Please check input samplesheet -> Multiple runs of a sample must be of the same datatype i.e. single-end or paired-end: ${metas[0].id}")
    }

    return [ metas[0], fastqs ]
}
>>>>>>> 027f32cc
//
// Generate methods description for MultiQC
//
def toolCitationText() {
    // TODO nf-core: Optionally add in-text citation tools to this list.
    // Can use ternary operators to dynamically construct based conditions, e.g. params["run_xyz"] ? "Tool (Foo et al. 2023)" : "",
    // Uncomment function in methodsDescriptionText to render in MultiQC report
    def citation_text = [
            "Tools used in the workflow included:",
            
            "MultiQC (Ewels et al. 2016)",
            "."
        ].join(' ').trim()

    return citation_text
}

def toolBibliographyText() {
    // TODO nf-core: Optionally add bibliographic entries to this list.
    // Can use ternary operators to dynamically construct based conditions, e.g. params["run_xyz"] ? "<li>Author (2023) Pub name, Journal, DOI</li>" : "",
    // Uncomment function in methodsDescriptionText to render in MultiQC report
    def reference_text = [
            
            "<li>Ewels, P., Magnusson, M., Lundin, S., & Käller, M. (2016). MultiQC: summarize analysis results for multiple tools and samples in a single report. Bioinformatics , 32(19), 3047–3048. doi: /10.1093/bioinformatics/btw354</li>"
        ].join(' ').trim()

    return reference_text
}

def methodsDescriptionText(mqc_methods_yaml) {
    // Convert  to a named map so can be used as with familar NXF ${workflow} variable syntax in the MultiQC YML file
    def meta = [:]
    meta.workflow = workflow.toMap()
    meta["manifest_map"] = workflow.manifest.toMap()

    // Pipeline DOI
    if (meta.manifest_map.doi) {
        // Using a loop to handle multiple DOIs
        // Removing `https://doi.org/` to handle pipelines using DOIs vs DOI resolvers
        // Removing ` ` since the manifest.doi is a string and not a proper list
        def temp_doi_ref = ""
        def manifest_doi = meta.manifest_map.doi.tokenize(",")
        manifest_doi.each { doi_ref ->
            temp_doi_ref += "(doi: <a href=\'https://doi.org/${doi_ref.replace("https://doi.org/", "").replace(" ", "")}\'>${doi_ref.replace("https://doi.org/", "").replace(" ", "")}</a>), "
        }
        meta["doi_text"] = temp_doi_ref.substring(0, temp_doi_ref.length() - 2)
    } else meta["doi_text"] = ""
    meta["nodoi_text"] = meta.manifest_map.doi ? "" : "<li>If available, make sure to update the text to include the Zenodo DOI of version of the pipeline used. </li>"

    // Tool references
    meta["tool_citations"] = ""
    meta["tool_bibliography"] = ""

    // TODO nf-core: Only uncomment below if logic in toolCitationText/toolBibliographyText has been filled!
    // meta["tool_citations"] = toolCitationText().replaceAll(", \\.", ".").replaceAll("\\. \\.", ".").replaceAll(", \\.", ".")
    // meta["tool_bibliography"] = toolBibliographyText()
    def methods_text = mqc_methods_yaml.text

    def engine =  new groovy.text.SimpleTemplateEngine()
    def description_html = engine.createTemplate(methods_text).make(meta)

    return description_html.toString()
}
<|MERGE_RESOLUTION|>--- conflicted
+++ resolved
@@ -128,7 +128,6 @@
 //
 // Get link to Colabfold Alphafold2 parameters
 //
-<<<<<<< HEAD
 def getColabfoldAlphafold2Params() {
     def link = null
     if (params.colabfold_alphafold2_params_tags) {
@@ -153,19 +152,6 @@
     return path
 }
 
-=======
-def validateInputSamplesheet(input) {
-    def (metas, fastqs) = input[1..2]
-
-    // Check that multiple runs of the same sample are of the same datatype i.e. single-end / paired-end
-    def endedness_ok = metas.collect{ meta -> meta.single_end }.unique().size == 1
-    if (!endedness_ok) {
-        error("Please check input samplesheet -> Multiple runs of a sample must be of the same datatype i.e. single-end or paired-end: ${metas[0].id}")
-    }
-
-    return [ metas[0], fastqs ]
-}
->>>>>>> 027f32cc
 //
 // Generate methods description for MultiQC
 //
