--- conflicted
+++ resolved
@@ -65,15 +65,9 @@
         ch_params         = Channel.value(file(alphafold2_params_path))
         ch_mgnify         = Channel.value(file(mgnify_path))
         ch_pdb70          = Channel.value(file(pdb70_path, type: 'dir' ))
-<<<<<<< HEAD
         ch_mmcif_files    = file(pdb_mmcif_path, type: 'dir')
         ch_mmcif_obsolete = file(pdb_mmcif_path, type: 'file')
         ch_mmcif          = Channel.value(ch_mmcif_files + ch_mmcif_obsolete)
-=======
-        ch_mmcif_files    = Channel.value(file(pdb_mmcif_path, type: 'dir'))
-        ch_mmcif_obsolete = Channel.value(file(pdb_mmcif_path, type: 'file'))
-        ch_mmcif          = ch_mmcif_files.mix(ch_mmcif_obsolete)
->>>>>>> c3c748a9
         ch_uniref30       = Channel.value(file(uniref30_alphafold2_path, type: 'any'))
         ch_uniref90       = Channel.value(file(uniref90_path))
         ch_pdb_seqres     = Channel.value(file(pdb_seqres_path))
