{
    "name": "nf-core/proteinfold",
    "homePage": "https://github.com/nf-core/proteinfold",
    "repos": {
        "https://github.com/nf-core/modules.git": {
            "modules": {
                "nf-core": {
                    "aria2": {
                        "branch": "master",
                        "git_sha": "5fde85e8f65546f1aa69b40bf8fc045c6e579a20"
                    },
                    "custom/dumpsoftwareversions": {
                        "branch": "master",
<<<<<<< HEAD
                        "git_sha": "8022c68e7403eecbd8ba9c49496f69f8c49d50f0"
=======
                        "git_sha": "5e34754d42cd2d5d248ca8673c0a53cdf5624905",
                        "installed_by": ["modules"]
>>>>>>> cae23ec1
                    },
                    "fastqc": {
                        "branch": "master",
                        "git_sha": "5e34754d42cd2d5d248ca8673c0a53cdf5624905",
                        "installed_by": ["modules"]
                    },
                    "gunzip": {
                        "branch": "master",
                        "git_sha": "5e34754d42cd2d5d248ca8673c0a53cdf5624905"
                    },
                    "multiqc": {
                        "branch": "master",
<<<<<<< HEAD
                        "git_sha": "5e34754d42cd2d5d248ca8673c0a53cdf5624905"
                    },
                    "untar": {
                        "branch": "master",
                        "git_sha": "5e34754d42cd2d5d248ca8673c0a53cdf5624905",
                        "patch": "modules/nf-core/untar/untar.diff"
=======
                        "git_sha": "5e34754d42cd2d5d248ca8673c0a53cdf5624905",
                        "installed_by": ["modules"]
>>>>>>> cae23ec1
                    }
                }
            }
        }
    }
}<|MERGE_RESOLUTION|>--- conflicted
+++ resolved
@@ -11,12 +11,7 @@
                     },
                     "custom/dumpsoftwareversions": {
                         "branch": "master",
-<<<<<<< HEAD
                         "git_sha": "8022c68e7403eecbd8ba9c49496f69f8c49d50f0"
-=======
-                        "git_sha": "5e34754d42cd2d5d248ca8673c0a53cdf5624905",
-                        "installed_by": ["modules"]
->>>>>>> cae23ec1
                     },
                     "fastqc": {
                         "branch": "master",
@@ -29,17 +24,12 @@
                     },
                     "multiqc": {
                         "branch": "master",
-<<<<<<< HEAD
                         "git_sha": "5e34754d42cd2d5d248ca8673c0a53cdf5624905"
                     },
                     "untar": {
                         "branch": "master",
                         "git_sha": "5e34754d42cd2d5d248ca8673c0a53cdf5624905",
                         "patch": "modules/nf-core/untar/untar.diff"
-=======
-                        "git_sha": "5e34754d42cd2d5d248ca8673c0a53cdf5624905",
-                        "installed_by": ["modules"]
->>>>>>> cae23ec1
                     }
                 }
             }
