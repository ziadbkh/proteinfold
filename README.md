<h1>
  <picture>
    <source media="(prefers-color-scheme: dark)" srcset="docs/images/nf-core-proteinfold_logo_dark.png">
    <img alt="nf-core/proteinfold" src="docs/images/nf-core-proteinfold_logo_light.png">
  </picture>
</h1>
[![GitHub Actions CI Status](https://github.com/nf-core/proteinfold/workflows/nf-core%20CI/badge.svg)](https://github.com/nf-core/proteinfold/actions?query=workflow%3A%22nf-core+CI%22)
[![GitHub Actions Linting Status](https://github.com/nf-core/proteinfold/workflows/nf-core%20linting/badge.svg)](https://github.com/nf-core/proteinfold/actions?query=workflow%3A%22nf-core+linting%22)[![AWS CI](https://img.shields.io/badge/CI%20tests-full%20size-FF9900?labelColor=000000&logo=Amazon%20AWS)](https://nf-co.re/proteinfold/results)[![Cite with Zenodo](http://img.shields.io/badge/DOI-10.5281/zenodo.7629995-1073c8?labelColor=000000)](https://doi.org/10.5281/zenodo.7629995)

[![Nextflow](https://img.shields.io/badge/nextflow%20DSL2-%E2%89%A523.04.0-23aa62.svg)](https://www.nextflow.io/)
[![run with conda](http://img.shields.io/badge/run%20with-conda-3EB049?labelColor=000000&logo=anaconda)](https://docs.conda.io/en/latest/)
[![run with docker](https://img.shields.io/badge/run%20with-docker-0db7ed?labelColor=000000&logo=docker)](https://www.docker.com/)
[![run with singularity](https://img.shields.io/badge/run%20with-singularity-1d355c.svg?labelColor=000000)](https://sylabs.io/docs/)
[![Launch on Nextflow Tower](https://img.shields.io/badge/Launch%20%F0%9F%9A%80-Nextflow%20Tower-%234256e7)](https://tower.nf/launch?pipeline=https://github.com/nf-core/proteinfold)

[![Get help on Slack](http://img.shields.io/badge/slack-nf--core%20%23proteinfold-4A154B?labelColor=000000&logo=slack)](https://nfcore.slack.com/channels/proteinfold)[![Follow on Twitter](http://img.shields.io/badge/twitter-%40nf__core-1DA1F2?labelColor=000000&logo=twitter)](https://twitter.com/nf_core)[![Follow on Mastodon](https://img.shields.io/badge/mastodon-nf__core-6364ff?labelColor=FFFFFF&logo=mastodon)](https://mstdn.science/@nf_core)[![Watch on YouTube](http://img.shields.io/badge/youtube-nf--core-FF0000?labelColor=000000&logo=youtube)](https://www.youtube.com/c/nf-core)

## Introduction

**nf-core/proteinfold** is a bioinformatics best-practice analysis pipeline for Protein 3D structure prediction.

The pipeline is built using [Nextflow](https://www.nextflow.io), a workflow tool to run tasks across multiple compute infrastructures in a very portable manner. It uses Docker/Singularity containers making installation trivial and results highly reproducible. The [Nextflow DSL2](https://www.nextflow.io/docs/latest/dsl2.html) implementation of this pipeline uses one container per process which makes it much easier to maintain and update software dependencies. Where possible, these processes have been submitted to and installed from [nf-core/modules](https://github.com/nf-core/modules) in order to make them available to all nf-core pipelines, and to everyone within the Nextflow community!

On release, automated continuous integration tests run the pipeline on a full-sized dataset on the AWS cloud infrastructure. This ensures that the pipeline runs on AWS, has sensible resource allocation defaults set to run on real-world datasets, and permits the persistent storage of results to benchmark between pipeline releases and other analysis sources. The results obtained from the full-sized test can be viewed on the [nf-core website](https://nf-co.re/proteinfold/results).

## Pipeline summary

![Alt text](docs/images/nf-core-proteinfold_metro_map_1.1.0.png?raw=true "nf-core-proteinfold 1.1.0 metro map")

<<<<<<< HEAD
1. Choice of protein structure prediction method:
=======
> [!NOTE]
> If you are new to Nextflow and nf-core, please refer to [this page](https://nf-co.re/docs/usage/installation) on how to set-up Nextflow. Make sure to [test your setup](https://nf-co.re/docs/usage/introduction#how-to-run-a-pipeline) with `-profile test` before running the workflow on actual data.
>>>>>>> ccde84d3

   i. [AlphaFold2](https://github.com/deepmind/alphafold)

   ii. [AlphaFold2 split](https://github.com/luisas/alphafold_split) - AlphaFold2 MSA computation and model inference in separate processes

   iii. [ColabFold](https://github.com/sokrypton/ColabFold) - MMseqs2 API server followed by ColabFold

   iv. [ColabFold](https://github.com/sokrypton/ColabFold) - MMseqs2 local search followed by ColabFold

   v. [ESMFold](https://github.com/facebookresearch/esm)

## Usage

:::note
If you are new to Nextflow and nf-core, please refer to [this page](https://nf-co.re/docs/usage/installation) on how
to set-up Nextflow. Make sure to [test your setup](https://nf-co.re/docs/usage/introduction#how-to-run-a-pipeline)
with `-profile test` before running the workflow on actual data.
:::

Now, you can run the pipeline using:

```bash
nextflow run nf-core/proteinfold \
   -profile <docker/singularity/.../institute> \
   --input samplesheet.csv \
   --outdir <OUTDIR>
```

<<<<<<< HEAD
The pipeline takes care of downloading the required databases and parameters required by AlphaFold2, Colabfold or ESMFold. In case you have already downloaded the required files, you can skip this step by providing the path using the corresponding parameter [`--alphafold2_db`], [`--colabfold_db`] or [`--esmfold_db`]

- Typical command to run AlphaFold2 mode:

  ```console
  nextflow run nf-core/proteinfold \
      --input samplesheet.csv \
      --outdir <OUTDIR> \
      --mode alphafold2 \
      --alphafold2_db <null (default) | DB_PATH> \
      --full_dbs <true/false> \
      --alphafold2_model_preset monomer \
      --use_gpu <true/false> \
      -profile <docker/singularity/podman/shifter/charliecloud/conda/institute>
  ```

- Typical command to run AlphaFold2 splitting the MSA from the prediction execution:

  ```console
  nextflow run nf-core/proteinfold \
      --input samplesheet.csv \
      --outdir <OUTDIR> \
      --mode alphafold2 \
      --alphafold2_mode split_msa_prediction \
      --alphafold2_db <null (default) | DB_PATH> \
      --full_dbs <true/false> \
      --alphafold2_model_preset monomer \
      --use_gpu <true/false> \
      -profile <docker/singularity/podman/shifter/charliecloud/conda/institute>
  ```

- Typical command to run colabfold_local mode:

  ```console
  nextflow run nf-core/proteinfold \
      --input samplesheet.csv \
      --outdir <OUTDIR> \
      --mode colabfold \
      --colabfold_server local \
      --colabfold_db <null (default) | PATH> \
      --num_recycle 3 \
      --use_amber <true/false> \
      --colabfold_model_preset "AlphaFold2-ptm" \
      --use_gpu <true/false> \
      --db_load_mode 0
      -profile <docker/singularity/podman/shifter/charliecloud/conda/institute>
  ```

- Typical command to run colabfold_webserver mode:

  ```console
  nextflow run nf-core/proteinfold \
      --input samplesheet.csv \
      --outdir <OUTDIR> \
      --mode colabfold \
      --colabfold_server webserver \
      --host_url <custom MMSeqs2 API Server URL> \
      --colabfold_db <null (default) | PATH> \
      --num_recycle 3 \
      --use_amber <true/false> \
      --colabfold_model_preset "AlphaFold2-ptm" \
      --use_gpu <true/false> \
      -profile <docker/singularity/podman/shifter/charliecloud/conda/institute>
  ```

  > **Warning**
  > If you aim to carry out a large amount of predictions using the colabfold_webserver mode, please setup and use your own custom MMSeqs2 API Server. You can find instructions [here](https://github.com/sokrypton/ColabFold/tree/main/MsaServer).

- Typical command to run esmfold mode:

  ```console
  nextflow run nf-core/proteinfold \
      --input samplesheet.csv \
      --outdir <OUTDIR> \
      --mode esmfold \
      --esmfold_model_preset <monomer/multimer> \
      --esmfold_db <null (default) | PATH> \
      --num_recycles 4 \
      --use_gpu <true/false> \
      -profile <docker/singularity/podman/shifter/charliecloud/conda/institute>
  ```

:::warning
Please provide pipeline parameters via the CLI or Nextflow `-params-file` option. Custom config files including those
provided by the `-c` Nextflow option can be used to provide any configuration _**except for parameters**_;
see [docs](https://nf-co.re/usage/configuration#custom-configuration-files).
:::
=======
> [!WARNING]
> Please provide pipeline parameters via the CLI or Nextflow `-params-file` option. Custom config files including those provided by the `-c` Nextflow option can be used to provide any configuration _**except for parameters**_;
> see [docs](https://nf-co.re/usage/configuration#custom-configuration-files).
>>>>>>> ccde84d3

For more details and further functionality, please refer to the [usage documentation](https://nf-co.re/proteinfold/usage) and the [parameter documentation](https://nf-co.re/proteinfold/parameters).

## Pipeline output

To see the results of an example test run with a full size dataset refer to the [results](https://nf-co.re/proteinfold/results) tab on the nf-core website pipeline page.
For more details about the output files and reports, please refer to the
[output documentation](https://nf-co.re/proteinfold/output).

## Credits

nf-core/proteinfold was originally written by Athanasios Baltzis ([@athbaltzis](https://github.com/athbaltzis)), Jose Espinosa-Carrasco ([@JoseEspinosa](https://github.com/JoseEspinosa)), Luisa Santus ([@luisas](https://github.com/luisas)) and Leila Mansouri ([@l-mansouri](https://github.com/l-mansouri)) from [The Comparative Bioinformatics Group](https://www.crg.eu/en/cedric_notredame) at [The Centre for Genomic Regulation, Spain](https://www.crg.eu/) under the umbrella of the [BovReg project](https://www.bovreg.eu/) and Harshil Patel ([@drpatelh](https://github.com/drpatelh)) from [Seqera Labs, Spain](https://seqera.io/).

We thank the following people for their extensive assistance in the development of this pipeline:

Many thanks to others who have helped out and contributed along the way too, including (but not limited to): Norman Goodacre and Waleed Osman from Interline Therapeutics ([@interlinetx](https://github.com/interlinetx)), Martin Steinegger ([@martin-steinegger](https://github.com/martin-steinegger)) and Raoul J.P. Bonnal ([@rjpbonnal](https://github.com/rjpbonnal))

## Contributions and Support

If you would like to contribute to this pipeline, please see the [contributing guidelines](.github/CONTRIBUTING.md).

For further information or help, don't hesitate to get in touch on the [Slack `#proteinfold` channel](https://nfcore.slack.com/channels/proteinfold) (you can join with [this invite](https://nf-co.re/join/slack)).

## Citations

<<<<<<< HEAD
If you use nf-core/proteinfold for your analysis, please cite it using the following doi: [10.5281/zenodo.7437038](https://doi.org/10.5281/zenodo.7437038)
=======
<!-- TODO nf-core: Add citation for pipeline after first release. Uncomment lines below and update Zenodo doi and badge at the top of this file. -->
<!-- If you use nf-core/proteinfold for your analysis, please cite it using the following doi: [10.5281/zenodo.XXXXXX](https://doi.org/10.5281/zenodo.XXXXXX) -->

<!-- TODO nf-core: Add bibliography of tools and data used in your pipeline -->
>>>>>>> ccde84d3

An extensive list of references for the tools used by the pipeline can be found in the [`CITATIONS.md`](CITATIONS.md) file.

You can cite the `nf-core` publication as follows:

> **The nf-core framework for community-curated bioinformatics pipelines.**
>
> Philip Ewels, Alexander Peltzer, Sven Fillinger, Harshil Patel, Johannes Alneberg, Andreas Wilm, Maxime Ulysse Garcia, Paolo Di Tommaso & Sven Nahnsen.
>
> _Nat Biotechnol._ 2020 Feb 13. doi: [10.1038/s41587-020-0439-x](https://dx.doi.org/10.1038/s41587-020-0439-x).<|MERGE_RESOLUTION|>--- conflicted
+++ resolved
@@ -27,12 +27,7 @@
 
 ![Alt text](docs/images/nf-core-proteinfold_metro_map_1.1.0.png?raw=true "nf-core-proteinfold 1.1.0 metro map")
 
-<<<<<<< HEAD
 1. Choice of protein structure prediction method:
-=======
-> [!NOTE]
-> If you are new to Nextflow and nf-core, please refer to [this page](https://nf-co.re/docs/usage/installation) on how to set-up Nextflow. Make sure to [test your setup](https://nf-co.re/docs/usage/introduction#how-to-run-a-pipeline) with `-profile test` before running the workflow on actual data.
->>>>>>> ccde84d3
 
    i. [AlphaFold2](https://github.com/deepmind/alphafold)
 
@@ -46,11 +41,8 @@
 
 ## Usage
 
-:::note
-If you are new to Nextflow and nf-core, please refer to [this page](https://nf-co.re/docs/usage/installation) on how
-to set-up Nextflow. Make sure to [test your setup](https://nf-co.re/docs/usage/introduction#how-to-run-a-pipeline)
-with `-profile test` before running the workflow on actual data.
-:::
+> [!NOTE]
+> If you are new to Nextflow and nf-core, please refer to [this page](https://nf-co.re/docs/usage/installation) on how to set-up Nextflow. Make sure to [test your setup](https://nf-co.re/docs/usage/introduction#how-to-run-a-pipeline) with `-profile test` before running the workflow on actual data.
 
 Now, you can run the pipeline using:
 
@@ -61,7 +53,6 @@
    --outdir <OUTDIR>
 ```
 
-<<<<<<< HEAD
 The pipeline takes care of downloading the required databases and parameters required by AlphaFold2, Colabfold or ESMFold. In case you have already downloaded the required files, you can skip this step by providing the path using the corresponding parameter [`--alphafold2_db`], [`--colabfold_db`] or [`--esmfold_db`]
 
 - Typical command to run AlphaFold2 mode:
@@ -144,16 +135,9 @@
       -profile <docker/singularity/podman/shifter/charliecloud/conda/institute>
   ```
 
-:::warning
-Please provide pipeline parameters via the CLI or Nextflow `-params-file` option. Custom config files including those
-provided by the `-c` Nextflow option can be used to provide any configuration _**except for parameters**_;
-see [docs](https://nf-co.re/usage/configuration#custom-configuration-files).
-:::
-=======
 > [!WARNING]
 > Please provide pipeline parameters via the CLI or Nextflow `-params-file` option. Custom config files including those provided by the `-c` Nextflow option can be used to provide any configuration _**except for parameters**_;
 > see [docs](https://nf-co.re/usage/configuration#custom-configuration-files).
->>>>>>> ccde84d3
 
 For more details and further functionality, please refer to the [usage documentation](https://nf-co.re/proteinfold/usage) and the [parameter documentation](https://nf-co.re/proteinfold/parameters).
 
@@ -179,14 +163,7 @@
 
 ## Citations
 
-<<<<<<< HEAD
 If you use nf-core/proteinfold for your analysis, please cite it using the following doi: [10.5281/zenodo.7437038](https://doi.org/10.5281/zenodo.7437038)
-=======
-<!-- TODO nf-core: Add citation for pipeline after first release. Uncomment lines below and update Zenodo doi and badge at the top of this file. -->
-<!-- If you use nf-core/proteinfold for your analysis, please cite it using the following doi: [10.5281/zenodo.XXXXXX](https://doi.org/10.5281/zenodo.XXXXXX) -->
-
-<!-- TODO nf-core: Add bibliography of tools and data used in your pipeline -->
->>>>>>> ccde84d3
 
 An extensive list of references for the tools used by the pipeline can be found in the [`CITATIONS.md`](CITATIONS.md) file.
 
