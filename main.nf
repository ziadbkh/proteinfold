--- conflicted
+++ resolved
@@ -15,7 +15,6 @@
 ~~~~~~~~~~~~~~~~~~~~~~~~~~~~~~~~~~~~~~~~~~~~~~~~~~~~~~~~~~~~~~~~~~~~~~~~~~~~~~~~~~~~~~~~
 */
 
-<<<<<<< HEAD
 if (params.mode.toLowerCase().split(",").contains("alphafold2")) {
     include { PREPARE_ALPHAFOLD2_DBS } from './subworkflows/local/prepare_alphafold2_dbs'
     include { ALPHAFOLD2             } from './workflows/alphafold2'
@@ -33,14 +32,9 @@
 include { PIPELINE_COMPLETION              } from './subworkflows/local/utils_nfcore_proteinfold_pipeline'
 include { getColabfoldAlphafold2Params     } from './subworkflows/local/utils_nfcore_proteinfold_pipeline'
 include { getColabfoldAlphafold2ParamsPath } from './subworkflows/local/utils_nfcore_proteinfold_pipeline'
-=======
-include { PROTEINFOLD  } from './workflows/proteinfold'
-include { PIPELINE_INITIALISATION } from './subworkflows/local/utils_nfcore_proteinfold_pipeline'
-include { PIPELINE_COMPLETION     } from './subworkflows/local/utils_nfcore_proteinfold_pipeline'
-include { getGenomeAttribute      } from './subworkflows/local/utils_nfcore_proteinfold_pipeline'
->>>>>>> 23cea79e
 
 include { GENERATE_REPORT } from './modules/local/generate_report'
+
 /*
 ~~~~~~~~~~~~~~~~~~~~~~~~~~~~~~~~~~~~~~~~~~~~~~~~~~~~~~~~~~~~~~~~~~~~~~~~~~~~~~~~~~~~~~~~
     COLABFOLD PARAMETER VALUES
@@ -130,7 +124,6 @@
     //
     // WORKFLOW: Run colabfold
     //
-<<<<<<< HEAD
     if(params.mode.toLowerCase().split(",").contains("colabfold")) {
         //
         // SUBWORKFLOW: Prepare Colabfold DBs
@@ -214,14 +207,6 @@
     }
     emit:
     multiqc_report = ch_multiqc  // channel: /path/to/multiqc_report.html
-    versions       = ch_versions // channel: [version1, version2, ...]
-=======
-    PROTEINFOLD (
-        samplesheet
-    )
-    emit:
-    multiqc_report = PROTEINFOLD.out.multiqc_report // channel: /path/to/multiqc_report.html
->>>>>>> 23cea79e
 }
 
 /*
@@ -243,18 +228,12 @@
         args,
         params.outdir
     )
-    
+
     //
     // WORKFLOW: Run main workflow
     //
-<<<<<<< HEAD
     NFCORE_PROTEINFOLD ()
 
-=======
-    NFCORE_PROTEINFOLD (
-        PIPELINE_INITIALISATION.out.samplesheet
-    )
->>>>>>> 23cea79e
     //
     // SUBWORKFLOW: Run completion tasks
     //
