#!/usr/bin/env nextflow
/*
~~~~~~~~~~~~~~~~~~~~~~~~~~~~~~~~~~~~~~~~~~~~~~~~~~~~~~~~~~~~~~~~~~~~~~~~~~~~~~~~~~~~~~~~
    nf-core/proteinfold
~~~~~~~~~~~~~~~~~~~~~~~~~~~~~~~~~~~~~~~~~~~~~~~~~~~~~~~~~~~~~~~~~~~~~~~~~~~~~~~~~~~~~~~~
    Github : https://github.com/nf-core/proteinfold
    Website: https://nf-co.re/proteinfold
    Slack  : https://nfcore.slack.com/channels/proteinfold
----------------------------------------------------------------------------------------
*/

/*
~~~~~~~~~~~~~~~~~~~~~~~~~~~~~~~~~~~~~~~~~~~~~~~~~~~~~~~~~~~~~~~~~~~~~~~~~~~~~~~~~~~~~~~~
    IMPORT FUNCTIONS / MODULES / SUBWORKFLOWS / WORKFLOWS
~~~~~~~~~~~~~~~~~~~~~~~~~~~~~~~~~~~~~~~~~~~~~~~~~~~~~~~~~~~~~~~~~~~~~~~~~~~~~~~~~~~~~~~~
*/

if (params.mode.toLowerCase().split(",").contains("alphafold2")) {
    include { PREPARE_ALPHAFOLD2_DBS } from './subworkflows/local/prepare_alphafold2_dbs'
    include { ALPHAFOLD2             } from './workflows/alphafold2'
}
if (params.mode.toLowerCase().split(",").contains("colabfold")) {
    include { PREPARE_COLABFOLD_DBS } from './subworkflows/local/prepare_colabfold_dbs'
    include { COLABFOLD             } from './workflows/colabfold'
}
if (params.mode.toLowerCase().split(",").contains("esmfold")) {
    include { PREPARE_ESMFOLD_DBS } from './subworkflows/local/prepare_esmfold_dbs'
    include { ESMFOLD             } from './workflows/esmfold'
}

include { PIPELINE_INITIALISATION          } from './subworkflows/local/utils_nfcore_proteinfold_pipeline'
include { PIPELINE_COMPLETION              } from './subworkflows/local/utils_nfcore_proteinfold_pipeline'
include { getColabfoldAlphafold2Params     } from './subworkflows/local/utils_nfcore_proteinfold_pipeline'
include { getColabfoldAlphafold2ParamsPath } from './subworkflows/local/utils_nfcore_proteinfold_pipeline'

include { GENERATE_REPORT     } from './modules/local/generate_report'
include { COMPARE_STRUCTURES   } from './modules/local/compare_structures'
include { FOLDSEEK_EASYSEARCH } from './modules/nf-core/foldseek/easysearch/main'

/*
~~~~~~~~~~~~~~~~~~~~~~~~~~~~~~~~~~~~~~~~~~~~~~~~~~~~~~~~~~~~~~~~~~~~~~~~~~~~~~~~~~~~~~~~
    COLABFOLD PARAMETER VALUES
~~~~~~~~~~~~~~~~~~~~~~~~~~~~~~~~~~~~~~~~~~~~~~~~~~~~~~~~~~~~~~~~~~~~~~~~~~~~~~~~~~~~~~~~
*/

params.colabfold_alphafold2_params_link = getColabfoldAlphafold2Params()
params.colabfold_alphafold2_params_path = getColabfoldAlphafold2ParamsPath()

/*
~~~~~~~~~~~~~~~~~~~~~~~~~~~~~~~~~~~~~~~~~~~~~~~~~~~~~~~~~~~~~~~~~~~~~~~~~~~~~~~~~~~~~~~~
    NAMED WORKFLOWS FOR PIPELINE
~~~~~~~~~~~~~~~~~~~~~~~~~~~~~~~~~~~~~~~~~~~~~~~~~~~~~~~~~~~~~~~~~~~~~~~~~~~~~~~~~~~~~~~~
*/

//
// WORKFLOW: Run main analysis pipeline
//
workflow NFCORE_PROTEINFOLD {

    take:
    samplesheet // channel: samplesheet read in from --input

    main:
    ch_samplesheet  = samplesheet
    ch_multiqc      = Channel.empty()
    ch_versions     = Channel.empty()
    ch_report_input = Channel.empty()
<<<<<<< HEAD
    requested_modes = params.mode.toLowerCase().split(",") 
=======

>>>>>>> 118b531f
    //
    // WORKFLOW: Run alphafold2
    //
    if(requested_modes.contains("alphafold2")) {
        //
        // SUBWORKFLOW: Prepare Alphafold2 DBs
        //
        PREPARE_ALPHAFOLD2_DBS (
            params.alphafold2_db,
            params.full_dbs,
            params.bfd_path,
            params.small_bfd_path,
            params.alphafold2_params_path,
            params.mgnify_path,
            params.pdb70_path,
            params.pdb_mmcif_path,
            params.uniref30_alphafold2_path,
            params.uniref90_path,
            params.pdb_seqres_path,
            params.uniprot_path,
            params.bfd_link,
            params.small_bfd_link,
            params.alphafold2_params_link,
            params.mgnify_link,
            params.pdb70_link,
            params.pdb_mmcif_link,
            params.pdb_obsolete_link,
            params.uniref30_alphafold2_link,
            params.uniref90_link,
            params.pdb_seqres_link,
            params.uniprot_sprot_link,
            params.uniprot_trembl_link
        )
        ch_versions = ch_versions.mix(PREPARE_ALPHAFOLD2_DBS.out.versions)

        //
        // WORKFLOW: Run nf-core/alphafold2 workflow
        //
        ALPHAFOLD2 (
            ch_samplesheet,
            ch_versions,
            params.full_dbs,
            params.alphafold2_mode,
            params.alphafold2_model_preset,
            PREPARE_ALPHAFOLD2_DBS.out.params,
            PREPARE_ALPHAFOLD2_DBS.out.bfd.ifEmpty([]).first(),
            PREPARE_ALPHAFOLD2_DBS.out.small_bfd.ifEmpty([]).first(),
            PREPARE_ALPHAFOLD2_DBS.out.mgnify,
            PREPARE_ALPHAFOLD2_DBS.out.pdb70,
            PREPARE_ALPHAFOLD2_DBS.out.pdb_mmcif,
            PREPARE_ALPHAFOLD2_DBS.out.uniref30,
            PREPARE_ALPHAFOLD2_DBS.out.uniref90,
            PREPARE_ALPHAFOLD2_DBS.out.pdb_seqres,
            PREPARE_ALPHAFOLD2_DBS.out.uniprot
        )
        ch_multiqc  = ALPHAFOLD2.out.multiqc_report
        ch_versions = ch_versions.mix(ALPHAFOLD2.out.versions)
        ch_report_input = ch_report_input.mix(
            ALPHAFOLD2.out.pdb.join(ALPHAFOLD2.out.msa).map{it[0]["model"] = "alphafold2"; it}
        )
    }

    //
    // WORKFLOW: Run colabfold
    //
    if(requested_modes.contains("colabfold")) {
        //
        // SUBWORKFLOW: Prepare Colabfold DBs
        //
        PREPARE_COLABFOLD_DBS (
            params.colabfold_db,
            params.colabfold_server,
            params.colabfold_alphafold2_params_path,
            params.colabfold_db_path,
            params.uniref30_colabfold_path,
            params.colabfold_alphafold2_params_link,
            params.colabfold_db_link,
            params.uniref30_colabfold_link,
            params.create_colabfold_index
        )
        ch_versions = ch_versions.mix(PREPARE_COLABFOLD_DBS.out.versions)

        //
        // WORKFLOW: Run nf-core/colabfold workflow
        //
        COLABFOLD (
            ch_samplesheet,
            ch_versions,
            params.colabfold_model_preset,
            PREPARE_COLABFOLD_DBS.out.params,
            PREPARE_COLABFOLD_DBS.out.colabfold_db,
            PREPARE_COLABFOLD_DBS.out.uniref30,
            params.num_recycles_colabfold
        )
        ch_multiqc  = COLABFOLD.out.multiqc_report
        ch_versions = ch_versions.mix(COLABFOLD.out.versions)
        ch_report_input = ch_report_input.mix(
            COLABFOLD
                .out
                .pdb
                .join(COLABFOLD.out.msa)
                .map { it[0]["model"] = "colabfold"; it }
        )
    }

    //
    // WORKFLOW: Run esmfold
    //
    if(requested_modes.contains("esmfold")) {
        //
        // SUBWORKFLOW: Prepare esmfold DBs
        //
        PREPARE_ESMFOLD_DBS (
            params.esmfold_db,
            params.esmfold_params_path,
            params.esmfold_3B_v1,
            params.esm2_t36_3B_UR50D,
            params.esm2_t36_3B_UR50D_contact_regression
        )
        ch_versions = ch_versions.mix(PREPARE_ESMFOLD_DBS.out.versions)

        //
        // WORKFLOW: Run nf-core/esmfold workflow
        //
        ESMFOLD (
            ch_samplesheet,
            ch_versions,
            PREPARE_ESMFOLD_DBS.out.params,
            params.num_recycles_esmfold
        )
        ch_multiqc  = ESMFOLD.out.multiqc_report
        ch_versions = ch_versions.mix(ESMFOLD.out.versions)
        ch_report_input = ch_report_input.mix(
            ESMFOLD.out.pdb.combine(Channel.fromPath("$projectDir/assets/NO_FILE")).map{it[0]["model"] = "esmfold"; it}
        )
    }
    //
    // POST PROCESSING: generate visulaisation reports
    //
    if (!params.skip_visualisation){
        GENERATE_REPORT(
            ch_report_input.map{[it[0], it[1]]},
            ch_report_input.map{[it[0], it[2]]},
            ch_report_input.map{it[0].model},
            Channel.fromPath("$projectDir/assets/proteinfold_template.html", checkIfExists: true).first()
        )
        ch_versions = ch_versions.mix(GENERATE_REPORT.out.versions)

        if (requested_modes.size() > 1){
            ch_comparision_report_files = 
            ch_report_input.filter{it[0]["model"] == "esmfold"}
            if (requested_modes.contains("alphafold2")) {
                ch_comparision_report_files = ch_comparision_report_files.mix(
                    ALPHAFOLD2
                    .out
                    .main_pdb
                    .join(GENERATE_REPORT.out.sequence_coverage.filter{it[0]["model"] == "alphafold2"}, remainder:true)
                )
            }
            if (requested_modes.contains("colabfold")) {
                ch_comparision_report_files = ch_comparision_report_files.mix(
                    COLABFOLD
                    .out
                    .main_pdb
                    .join(COLABFOLD.out.msa, remainder:true)
                )
            }
            ch_comparision_report_files
                .map{[it[0]["id"], it[0], it[1], it[2]]}
                .groupTuple(by: [0], size: requested_modes.size())
                .set{ch_comparision_report_input}

            COMPARE_STRUCTURES(
                ch_comparision_report_input.map{it[1][0]["model"] = params.mode.toLowerCase(); [it[1][0], it[2]]},
                ch_comparision_report_input.map{it[1][0]["model"] = params.mode.toLowerCase(); [it[1][0], it[3]]},
                Channel.fromPath("$projectDir/assets/comparison_template.html", checkIfExists: true).first()
            )
        }
    }

    if (params.foldseek_search == "easysearch"){
        ch_foldseek_db = channel.value([["id": params.foldseek_db],
                                        file(params.foldseek_db_path,
                                            checkIfExists: true)])

        FOLDSEEK_EASYSEARCH(
            ch_report_input
            .map{
                if (it[0].model == "esmfold")
                    [it[0], it[1]]
                else
                    [it[0], it[1][0]]
                },
            ch_foldseek_db
        )
    }

    emit:
    multiqc_report = ch_multiqc
}

/*
~~~~~~~~~~~~~~~~~~~~~~~~~~~~~~~~~~~~~~~~~~~~~~~~~~~~~~~~~~~~~~~~~~~~~~~~~~~~~~~~~~~~~~~~
    RUN MAIN WORKFLOW
~~~~~~~~~~~~~~~~~~~~~~~~~~~~~~~~~~~~~~~~~~~~~~~~~~~~~~~~~~~~~~~~~~~~~~~~~~~~~~~~~~~~~~~~
*/

workflow {

    main:
    //
    // SUBWORKFLOW: Run initialisation tasks
    //
    PIPELINE_INITIALISATION (
        params.version,
        params.validate_params,
        params.monochrome_logs,
        args,
        params.outdir,
        params.input
    )

    //
    // WORKFLOW: Run main workflow
    //
    NFCORE_PROTEINFOLD (
        PIPELINE_INITIALISATION.out.samplesheet
    )

    //
    // SUBWORKFLOW: Run completion tasks
    //
    PIPELINE_COMPLETION (
        params.email,
        params.email_on_fail,
        params.plaintext_email,
        params.outdir,
        params.monochrome_logs,
        params.hook_url,
        NFCORE_PROTEINFOLD.out.multiqc_report
    )
}

/*
~~~~~~~~~~~~~~~~~~~~~~~~~~~~~~~~~~~~~~~~~~~~~~~~~~~~~~~~~~~~~~~~~~~~~~~~~~~~~~~~~~~~~~~~
    THE END
~~~~~~~~~~~~~~~~~~~~~~~~~~~~~~~~~~~~~~~~~~~~~~~~~~~~~~~~~~~~~~~~~~~~~~~~~~~~~~~~~~~~~~~~
*/<|MERGE_RESOLUTION|>--- conflicted
+++ resolved
@@ -65,11 +65,7 @@
     ch_multiqc      = Channel.empty()
     ch_versions     = Channel.empty()
     ch_report_input = Channel.empty()
-<<<<<<< HEAD
     requested_modes = params.mode.toLowerCase().split(",") 
-=======
-
->>>>>>> 118b531f
     //
     // WORKFLOW: Run alphafold2
     //
